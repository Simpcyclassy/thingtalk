// -*- mode: js; indent-tabs-mode: nil; js-basic-offset: 4 -*-
//
// This file is part of Almond
//
// Copyright 2016 The Board of Trustees of the Leland Stanford Junior University
//
// Author: Giovanni Campagna <gcampagn@cs.stanford.edu>
//
// See COPYING for details
"use strict";

const assert = require('assert');
const interpolate = require('string-interp');

const Ast = require('./ast');
const Type = require('./type');
const { clean, cleanKind } = require('./utils');
const { Currency } = require('./builtin/values');
const I18n = require('./i18n');

class Describer {
    constructor(gettext, locale = gettext.locale, timezone) {
        if (!gettext)
            gettext = I18n.get(locale);
        this._ = gettext.dgettext.bind(gettext, 'thingtalk');
        this.locale = locale;
        this.timezone = timezone;

        this._format = new interpolate.Formatter(locale, timezone);
        this._interp = (string, args) => interpolate(string, args, { locale, timezone });
    }

    _displayLocation(loc) {
        if (loc.isAbsolute) {
            if (loc.display)
                return loc.display;
            else
                return this._interp(this._("[Latitude: ${loc.lat:.3} deg, Longitude: ${loc.lon:.3} deg]"), { loc });
        } else if (loc.isUnresolved) {
            return loc.name;
        } else {
            switch (loc.relativeTag) {
            case 'current_location':
                return this._("here");
            case 'home':
                return this._("at home");
            case 'work':
                return this._("at work");
            default:
                return loc.relativeTag;
            }
        }
    }

    _describeDate(date, operator, offset) {
        let base;

        if (date === null) {
            base = this._("now");
        } else if (date.isDateEdge) {
            let unit;
            switch (date.unit) {
            case 'ms':
                unit = this._("this millisecond");
                break;
            case 's':
                unit = this._("this second");
                break;
            case 'm':
                unit = this._("this minute");
                break;
            case 'h':
                unit = this._("this hour");
                break;
            case 'day':
                unit = this._("today");
                break;
            case 'week':
                unit = this._("this week");
                break;
            case 'mon':
                unit = this._("this month");
                break;
            case 'year':
                unit = this._("this year");
                break;
            }
            if (date.edge === 'start_of')
                base = this._interp(this._("the start of ${unit}"), { unit });
            else
                base = this._interp(this._("the end of ${unit}"), { unit });
        } else {
            if (date.getHours() === 0 && date.getMinutes() === 0 && date.getSeconds() === 0)
                base = this._format.dateToString(date);
            else
                base = this._format.dateAndTimeToString(date);
        }

        return base;
    }

    _describeTime(time) {
        if (time.isAbsolute) {
            const date = new Date;
            date.setHours(time.hour);
            date.setMinutes(time.minute);
            date.setSeconds(time.second);
            if (time.second !== 0) {
                return this._format.timeToString(date, {
                    hour: 'numeric',
                    minute: '2-digit',
                    second: '2-digit'
                });
            } else {
                return this._format.timeToString(date, {
                    hour: 'numeric',
                    minute: '2-digit'
                });
            }
        } else {
            switch (time.relativeTag) {
                case 'morning':
                    return this._('the morning');
                case 'evening':
                    return this._('the evening');
                default:
                    return time.relativeTag;
            }
        }
    }

    // public API that always returns a string
    describeArg(arg, scope) {
        return this._interp('${v}', {
            v: this._describeArg(arg, scope)
        });
    }

    // internal API that returns an array or number in some cases (so string-interp can do
    // better formatting than we can)
    _describeArg(arg, scope = {}) {
        if (arg.isArray)
            return arg.value.map((v) => this._describeArg(v, scope));
        // for Number, we return the actual value, so the sentence can do plural selection
        if (arg.isNumber)
            return arg.value;

        if (arg.display)
            return arg.display;

        if (arg.isVarRef) {
            let name;
            if (arg.name in scope)
                name = scope[arg.name];
            else
                name = clean(arg.name);
            return this._interp(this._("the ${name}"), { name });
        }
        if (arg.isComputation) {
            if ((arg.op === '+' || arg.op === '-') &&
                arg.operands[0].isDate) {
                let base = this._describeArg(arg.operands[0], scope);
                let offset = this._describeArg(arg.operands[1], scope);

                if (arg.op === '+')
                    return this._interp(this._("${offset} past ${base}"), { offset, base });
                else
                    return this._interp(this._("${offset} before ${base}"), { offset, base });
            }

            if (arg.op === '+' && arg.operands.every((op) => op.isMeasure))
                return arg.operands.map((v) => this._describeArg(v, scope)).join(' ');

            let operands = arg.operands.map((v) => this._describeArg(v, scope));
            switch (arg.op) {
            case '+':
                return this._interp(this._("${lhs} plus ${rhs}"), { lhs: operands[0], rhs: operands[1] });
            case '-':
                return this._interp(this._("${lhs} minus ${rhs}"), { lhs: operands[0], rhs: operands[1] });
            case '*':
                return this._interp(this._("${lhs} times ${rhs}"), { lhs: operands[0], rhs: operands[1] });
            case '/':
                return this._interp(this._("${lhs} divided by ${rhs}"), { lhs: operands[0], rhs: operands[1] });
            case '%':
                return this._interp(this._("${lhs} modulo ${rhs}"), { lhs: operands[0], rhs: operands[1] });
            case '**':
                return this._interp(this._("${lhs} to the power of ${rhs}"), { lhs: operands[0], rhs: operands[1] });
            case 'distance':
                return this._interp(this._("the distance between ${lhs} and ${rhs}"), { lhs: operands[0], rhs: operands[1] });
            case 'max':
                return this._interp(this._("the maximum ${arg}"), { arg: operands[0] });
            case 'min':
                return this._interp(this._("the minimum ${arg}"), { arg: operands[0] });
            case 'avg':
                return this._interp(this._("the average ${arg}"), { arg: operands[0] });
            case 'sum':
                return this._interp(this._("the total ${arg}"), { arg: operands[0] });
            case 'count':
                return this._interp(this._("the number of ${arg}"), { arg: operands[0] });
            default:
                throw new TypeError(`Unexpected computation operator ${arg.op}`);
            }
        }

        if (arg.isFilter) {
            return this._interp(this._("${value} for which ${filter}"), {
                value: this._describeArg(arg.value, scope),
                filter: this.describeFilter(arg.filter, this._compoundTypeToSchema(arg.type.elem), scope)
            });
        }
        if (arg.isArrayField) {
            return this._interp(this._("the ${field} of ${value}"), {
                field: arg.arg.canonical,
                value: this._describeArg(arg.value, scope)
            });
        }

        if (arg.isContextRef) {
            switch (arg.name) {
            case 'selection':
                return this._("the selection on the screen");
            default:
                throw new Error(`unsupported context value`);
            }
        }
        if (arg.isUndefined)
            return '____';
        if (arg.isEvent) {
            switch (arg.name) {
            case 'program_id':
                return this._("the program ID");
            case 'type':
                return this._("the device type");
            default:
                return this._("the result");
            }
        }
        if (arg.isLocation)
            return this._displayLocation(arg.value);
        if (arg.isString)
            return `“${arg.value}”`;
        if (arg.isEntity) {
            if (arg.type === 'tt:username' || arg.type === 'tt:contact_name' || arg.type === 'tt:contact_group_name')
                return '@' + arg.value;
            if (arg.type === 'tt:hashtag')
                return '#' + arg.value;
            return arg.value;
        }
        if (arg.isCurrency)
            return new Currency(arg.value, arg.code).toLocaleString(this.locale);
        if (arg.isEnum)
            return clean(arg.value);
<<<<<<< HEAD
        if (arg.isMeasure)
            return arg.value + ' ' + arg.unit;
=======
        if (arg.isMeasure) {
            if (arg.unit.startsWith('default')) {
                switch (arg.unit) {
                case 'defaultTemperature':
                    return this._("%.1f degrees").format(arg.value);
                default:
                    throw new TypeError('Unexpected default unit ' + arg.unit);
                }
            } else {
                return arg.value + ' ' + arg.unit;
            }
        }
        if (arg.isCompoundMeasure)
            return arg.value.map((v) => this.describeArg(v, scope)).join(' ');
>>>>>>> 0ca417cb
        if (arg.isBoolean)
            return arg.value ? this._("true") : this._("false");
        if (arg.isDate)
            return this._describeDate(arg.value, arg.operator, arg.offset);
        if (arg.isTime)
            return this._describeTime(arg.value);

        return String(arg);
    }

    _describeOperator(argcanonical, op, value, negate, ptype) {
        let op_key = op;
        switch (op) {
        case '=~':
            op_key = 'substr';
            break;
        case '~=':
            op_key = 'rev_substr';
            break;
        case '==':
            op_key = 'eq';
            break;
        case '>=':
            if (ptype.isTime || ptype.isDate)
                op_key = 'after';
            else
                op_key = 'geq';
            break;
        case '<=':
            if (ptype.isTime || ptype.isDate)
                op_key = 'before';
            else
                op_key = 'leq';
            break;
        }
        if (negate)
            op_key = 'not_' + op_key;

        return this._interp(this._("${op_key:select: \
            not_contains {the ${argcanonical} do not contain ${value}} \
            contains {the ${argcanonical} contain ${value}} \
            not_substr {the ${argcanonical} does not contain ${value}} \
            substr {the ${argcanonical} contains ${value}} \
            not_in_array {the ${argcanonical} is none of ${value}} \
            in_array {the ${argcanonical} is any of ${value}} \
            not_rev_substr {the ${argcanonical} is not contained in ${value}} \
            rev_substr {the ${argcanonical} is contained in ${value}} \
            not_starts_with {the ${argcanonical} does not start with ${value}} \
            starts_with {the ${argcanonical} starts with ${value}} \
            not_ends_with {the ${argcanonical} does not end with ${value}} \
            ends_with {the ${argcanonical} ends with ${value}} \
            not_prefix_of {the ${argcanonical} is not a prefix of ${value}} \
            prefix_of {the ${argcanonical} is a prefix of ${value}} \
            not_suffix_of {the ${argcanonical} is not a suffix of ${value}} \
            suffix_of {the ${argcanonical} is a suffix of ${value}} \
            not_eq {the ${argcanonical} is not equal to ${value}} \
            eq {the ${argcanonical} is equal to ${value}} \
            not_geq {the ${argcanonical} is less than ${value}} \
            geq {the ${argcanonical} is greater than or equal to ${value}} \
            not_leq {the ${argcanonical} is greater than ${value}} \
            leq {the ${argcanonical} is less than or equal to ${value}} \
            not_before {the ${argcanonical} is after ${value}} \
            before {the ${argcanonical} is before ${value}} \
            not_after {the ${argcanonical} is before ${value}} \
            after {the ${argcanonical} is after ${value}} \
        }"), { op_key, argcanonical, value }); //"
    }

    _compoundTypeToSchema(type, parentscope) {
        let args = [];
        if (type.isCompound) {
            for (let field in type.fields) {
                args.push(new Ast.ArgumentDef('out', field, type.fields[field].type, {
                    nl: field.nl_annotations,
                    impl: field.impl_annotations
                }));
            }
        } else {
            args.push(new Ast.ArgumentDef('out', 'value', type, {}));
        }
        const localschema = new Ast.ExpressionSignature('query', null, [], args, {});
        return localschema;
    }

    _describeAtomFilter(expr, schema, scope, negate, canonical_overwrite = {}) {
        let filter = expr;
        let argname = filter.name;
        let argcanonical;
        if (argname in canonical_overwrite) {
            argcanonical = canonical_overwrite[argname];
        } else if (schema) {
            if (argname in schema.index)
                argcanonical = schema.getArgCanonical(argname);
            else
                argcanonical = scope[argname];
        } else {
            argcanonical = scope[argname];
        }
        let value = this._describeArg(filter.value, scope);
        let ptype;
        if (schema === null)
            ptype = Type.Entity('tt:contact');
        else
            ptype = schema.out[argname] || schema.inReq[argname] || schema.inOpt[argname];
        return this._describeOperator(argcanonical, filter.operator, value, negate, ptype);
    }

    describeFilter(expr, schema, scope = {}, canonical_overwrite = {}) {
        const recursiveHelper = (expr) => {
            if (expr.isTrue || (expr.isAnd && expr.operands.length === 0))
                return this._("true");
            if (expr.isFalse || (expr.isOr && expr.operands.length === 0))
                return this._("false");

            // FIXME these should use this._format.listToString but that might not behave well
            // on all versions of node / ICU
            if (expr.isAnd || expr.isOr) {
                return expr.operands.map(recursiveHelper).reduce((lhs, rhs) => {
                    return this._interp(this._("${lhs} ${op} ${rhs}"), {
                        lhs, rhs,
                        op: expr.isAnd ? 'and' : 'or'
                    });
                });
            }
            if (expr.isNot && expr.expr.isAtom)
                return this._describeAtomFilter(expr.expr, schema, scope, true, canonical_overwrite);
            if (expr.isNot)
                return this._interp(this._("not ${expr}"), { expr: recursiveHelper(expr.expr) });
            if (expr.isExternal) {
                if (expr.selector.kind === 'org.thingpedia.builtin.thingengine.builtin' &&
                    expr.channel === 'get_time') {
                    const schema = expr.schema.clone();
                    return this.describeFilter(expr.filter, schema, scope, { time: this._("current time") });
                }
                if (expr.selector.kind === 'org.thingpedia.builtin.thingengine.builtin' &&
                    expr.channel === 'get_gps') {
                    const schema = expr.schema.clone();
                    return this.describeFilter(expr.filter, schema, scope, { location: this._("my location") });
                }

                const primdesc = this.describePrimitive(expr, scope, []);

                if (expr.filter.isAtom) {
                    // common case
                    const lhs = this._interp(this._("the ${param} of ${expr}"), {
                        param: expr.filter.name,
                        expr: primdesc
                    });

                    return this._describeOperator(lhs,
                                                  expr.filter.operator,
                                                  this._describeArg(expr.filter.value, scope),
                                                  false,
                                                  expr.schema.out[expr.filter.name]);
                } else if (expr.filter.isNot && expr.filter.expr.isAtom) {
                    // common case 2
                    const lhs = this._interp(this._("the ${param} of ${expr}"), {
                        param: expr.filter.expr.name,
                        expr: primdesc
                    });

                    return this._describeOperator(lhs,
                                                  expr.filter.expr.operator,
                                                  this._describeArg(expr.filter.expr.value, scope),
                                                  true,
                                                  expr.schema.out[expr.filter.expr.name]);
                } else {
                    // general case
                    return this._interp(this._("for ${expr}, ${filter}"), {
                        expr: primdesc,
                        filter: this.describeFilter(expr.filter, expr.schema, scope)
                    });
                }
            }
            return this._describeAtomFilter(expr, schema, scope, false, canonical_overwrite);
        };

        return recursiveHelper(expr);
    }

    _getDeviceAttribute(selector, name) {
        for (let attr of selector.attributes) {
            if (attr.name === name)
                return this._describeArg(attr.value, {});
        }
        return undefined;
    }

    describePrimitive(obj, scope, extraInParams = []) {
        if (obj.selector.isBuiltin) {
            if (obj.channel === 'return')
                return this._("send it to me");
            else if (obj.channel === 'notify')
                return this._("notify you");
            else if (obj.channel === 'save')
                return this._("save it");
            else
                throw new TypeError();
        }

        const kind = obj.selector.kind;
        const channel = obj.channel;
        const schema = obj.schema;

        const argMap = new Map;

        let confirm;
        if (kind === 'remote' || kind.startsWith('__dyn')) {
            // special case internal sending/receiving
            if (channel === 'send')
                confirm = this._("send it to $__principal");
            else if (channel === 'receive')
                confirm = this._("you receive something from $__principal");
            else
                throw TypeError('Invalid @remote channel ' + channel);
        } else {
            confirm = schema.confirmation;

            let cleanKind = obj.schema.class ? obj.schema.class.canonical : clean(obj.selector.kind);

            let selector;
            let name = this._getDeviceAttribute(obj.selector, 'name');
            if (obj.selector.device)
                selector = this._interp(this._("your ${device}"), { device: obj.selector.device.name });
            else if (obj.selector.all && name)
                selector = this._interp(this._("all your ${name} ${device}"), { name, device: cleanKind });
            else if (obj.selector.all)
                selector = this._interp(this._("all your ${device}"), { device: cleanKind });
            else if (name)
                selector = this._interp(this._("your ${name} ${device}"), { name, device: cleanKind });
            else
                selector = this._interp(this._("your ${device}"), { device: cleanKind });

            argMap.set('__device', selector);
        }
        for (const inParam of obj.in_params.concat(extraInParams)) {
            const argname = inParam.name;

            // explicitly set the argument to ____ if it is optional but $undefined
            // but leave it unspecified (js undefined) if it is required and $undefined
            //
            // this allows to use confirmation:
            // "get xkcd ${?number ${number}}"
            // to map
            // @com.xkcd.get_comic(number=$undefined)
            // to "get xkcd number ____"
            // and
            // @com.xkcd.get_comic()
            // to "get xkcd"

            if (inParam.value.isUndefined && obj.schema.isArgRequired(argname))
                continue;
            argMap.set(argname, this._describeArg(inParam.value, scope));
        }

        const usedArgs = new Set;
        confirm = interpolate(confirm, (param) => {
            usedArgs.add(param);
            return argMap.get(param);
        }, {
            locale: this.locale,
            timezone: this.timezone,
            failIfMissing: false,
            nullReplacement: '____'
        });

        let firstExtra = true;
        for (const inParam of obj.in_params.concat(extraInParams)) {
            const argname = inParam.name;
            if (usedArgs.has(argname))
                continue;
            const argcanonical = schema.getArgCanonical(argname);
            const value = this._describeArg(inParam.value, scope);

            if (argname.startsWith('__'))
                continue;
            if (kind === 'remote' || kind.startsWith('__dyn'))
                continue;
            if (inParam.value.isUndefined && obj.schema.isArgRequired(argname))
                continue;
            if (firstExtra) {
                confirm = this._interp(this._("${confirm} with ${argcanonical} equal to ${value}"), { confirm, argcanonical, value });
                firstExtra = false;
            } else {
                confirm = this._interp(this._("${confirm} and ${argcanonical} equal to ${value}"), { confirm, argcanonical, value });
            }
        }

        return confirm;
    }

    _describeIndex(index, tabledesc) {
        if (index.isNumber) {
            if (index.value < 0) {
                return this._interp(this._("${index:ordinal: \
                    =1 {the last ${table}}\
                    =2 {the second to last ${table}}\
                    one {the ${index}st last ${table}}\
                    two {the ${index}nd last ${table}}\
                    few {the ${index}rd last ${table}}\
                    other {the ${index}th last ${table}}\
                }"), { index: -index.value, table: tabledesc });
            } else {
                return this._interp(this._("${index:ordinal: \
                    =1 {the first ${table}}\
                    =2 {the second ${table}}\
                    =3 {the third ${table}}\
                    one {the ${index}st ${table}}\
                    two {the ${index}nd ${table}}\
                    few {the ${index}rd ${table}}\
                    other {the ${index}th ${table}}\
                }"), { index: index.value, table: tabledesc});
            }
        } else {
            return this._interp(this._("the ${table} with index ${index}"), {
                index: this._describeArg(index),
                table: tabledesc
            });
        }
    }

    describeTable(table, extraInParams) {
        if (table.isVarRef) {
            return clean(table.name);
        } else if (table.isResultRef) {
            const tabledesc = table.schema.metadata.canonical || clean(table.channel);
            return this._describeIndex(table.index, tabledesc);
        } else if (table.isInvocation) {
            return this.describePrimitive(table.invocation, {}, extraInParams);
        } else if (table.isFilter) {
            return this._interp(this._("${table} such that ${filter}"), {
                table: this.describeTable(table.table, extraInParams),
                filter: this.describeFilter(table.filter, table.schema)
            });
        } else if (table.isProjection) {
            return this._interp(this._("the ${param} of ${table}"), {
                table: this.describeTable(table.table, extraInParams),
                param: this.__describeArgList(table.args, table.schema)
            });
        } else if (table.isCompute) {
            return this._interp(this._("${table} and ${expression}"), {
                table: this.describeTable(table.table, extraInParams),
                expression: this._describeArg(table.expression, table.table.schema)
            });
        } else if (table.isAlias) {
            return this.describeTable(table.table, extraInParams);
        } else if (table.isAggregation) {
            if (table.field === '*') {
                return this._interp(this._("the number of ${table}"), {
                    table: this.describeTable(table.table, extraInParams)
                });
            }

            let desc;
            switch (table.operator) {
            case 'avg':
                desc = this._("the average ${param} in ${table}");
                break;
            case 'min':
                desc = this._("the minimum ${param} in ${table}");
                break;
            case 'max':
                desc = this._("the maximum ${param} in ${table}");
                break;
            case 'sum':
                desc = this._("the sum of the ${param} in ${table}");
                break;
            case 'count':
                desc = this._("the number of ${param}s in ${table}");
                break;
            default:
                throw new TypeError(`Invalid aggregation ${table.operator}`);
            }
            return this._interp(desc, {
                param: table.schema.getArgCanonical(table.field),
                table: this.describeTable(table.table, extraInParams)
            });

        // recognize argmin/argmax
        } else if (table.isIndex && table.indices.length === 1 && table.indices[0].isNumber && table.table.isSort &&
            (table.indices[0].value === 1 || table.indices[0].value === -1)) {
            if ((table.indices[0].value === 1 && table.table.direction === 'asc') ||
                (table.indices[0].value === -1 && table.table.direction === 'desc')) {
                return this._interp(this._("the ${table} with the minimum ${param}"), {
                    table: this.describeTable(table.table.table, extraInParams),
                    param: table.schema.getArgCanonical(table.table.field)
                });
            } else {
                return this._interp(this._("the ${table} with the maximum ${param}"), {
                    table: this.describeTable(table.table.table, extraInParams),
                    param: table.schema.getArgCanonical(table.table.field)
                });
            }

        // recognize argmin/argmax top K
        } else if (table.isSlice && table.table.isSort && table.base.isNumber &&
            (table.base.value === 1 || table.base.value === -1)) {
                if ((table.base.value === 1 && table.table.direction === 'asc') ||
                    (table.base.value === -1 && table.table.direction === 'desc')) {
                return this._interp(this._("the ${limit} ${table} with the minimum ${param}"), {
                    limit: this._describeArg(table.limit),
                    table: this.describeTable(table.table.table, extraInParams),
                    param: table.schema.getArgCanonical(table.table.field)
                });
            } else {
                return this._interp(this._("the ${limit} ${table} with the maximum ${param}"), {
                    limit: this._describeArg(table.limit),
                    table: this.describeTable(table.table.table, extraInParams),
                    param: table.schema.getArgCanonical(table.table.field)
                });
            }
        } else if (table.isSort) {
            if (table.direction === 'asc') {
                return this._interp(this._("the ${table} sorted by increasing ${param}"), {
                    table: this.describeTable(table.table, extraInParams),
                    param: table.schema.getArgCanonical(table.field)
                });
            } else {
                return this._interp(this._("the ${table} sorted by decreasing ${param}"), {
                    table: this.describeTable(table.table, extraInParams),
                    param: table.schema.getArgCanonical(table.field)
                });
            }
        } else if (table.isIndex && table.indices.length === 1) {
            return this._describeIndex(table.indices[0],
                this.describeTable(table.table, extraInParams));
        } else if (table.isIndex) {
            return this._interp(this._("${indices.length:plural:\
                one {element ${indices} of the ${table}}\
                other {elements ${indices} of the ${table}}\
            }"), {
                indices: this._describeArg(Ast.Value.Array(table.indices)),
                table: this.describeTable(table.table, extraInParams),
            });
        } else if (table.isSlice) {
            return this._interp(this._("${base:plural:\
                =1 {the first ${limit} ${table}}\
                =-1 {the last ${limit} ${table}}\
                other {${limit} elements starting from ${base} of the ${table}}\
            }"), {
                limit: this._describeArg(table.limit),
                base: this._describeArg(table.base),
                table: this.describeTable(table.table, extraInParams),
            });
        } else if (table.isJoin) {
            let lhsParams = extraInParams.filter((p) => p.name in table.lhs.schema.inReq || p.name in table.lhs.schema.inOpt);
            let rhsParams = extraInParams.filter((p) => p.name in table.rhs.schema.inReq || p.name in table.rhs.schema.inOpt);

            return this._interp(this._("${lhs} and ${rhs}"), {
                lhs: this.describeTable(table.lhs, lhsParams),
                rhs: this.describeTable(table.rhs, rhsParams.concat(table.in_params))
            });
        } else if (table.isWindow) {
            if (table.base.isNumber && table.base.value === 1) {
                return this._interp(this._("the latest ${delta} results of ${table}"), {
                    delta: this._describeArg(table.delta),
                    table: this.describeStream(table.stream)
                });
            } else {
                return this._interp(this._("the latest ${delta} results, starting at the ${base}-th, of ${table}"), {
                    delta: this._describeArg(table.delta),
                    base: this._describeArg(table.base),
                    table: this.describeStream(table.stream)
                });
            }
        } else if (table.isTimeSeries) {
            if (table.base.isDate && table.base.value === null) {
                return this._interp(this._("the results in the last ${delta} of ${table}"), {
                    delta: this._describeArg(table.delta),
                    table: this.describeStream(table.stream)
                });
            } else {
                return this._interp(this._("the results in the ${delta} prior to ${base} of ${table}"), {
                    delta: this._describeArg(table.delta),
                    base: this._describeArg(table.base),
                    table: this.describeStream(table.stream)
                });
            }
        } else if (table.isSequence) {
            if (table.base.isNumber && table.base.value === 1) {
                return this._interp(this._("the latest ${delta} results of ${table}"), {
                    delta: this._describeArg(table.delta),
                    table: this.describeTable(table.table)
                });
            } else {
                return this._interp(this._("the latest ${delta} results, starting at the ${base}-th, of ${table}"), {
                    delta: this._describeArg(table.delta),
                    base: this._describeArg(table.base),
                    table: this.describeTable(table.table)
                });
            }
        } else if (table.isHistory) {
            if (table.base.isDate && table.base.value === null) {
                return this._interp(this._("the results in the last ${delta} of ${table}"), {
                    delta: this._describeArg(table.delta),
                    table: this.describeTable(table.table)
                });
            } else {
                return this._interp(this._("the results in the ${delta} prior to ${base} of ${table}"), {
                    delta: this._describeArg(table.delta),
                    base: this._describeArg(table.base),
                    table: this.describeTable(table.table)
                });
            }
        } else {
            throw new TypeError();
        }
    }

    __describeArgList(args, schema) {
        return args.map((argname) => schema.getArgCanonical(argname));
    }

    describeStream(stream) {
        if (stream.isVarRef) {
            return clean(stream.name);
        } else if (stream.isTimer) {
            return this._interp(this._("${frequency:plural:\
                =1 {every ${interval}}\
                =2 {twice every ${interval}}\
                other {${frequency} times every ${interval}}\
            }${? starting ${base}}"), {
                frequency: stream.frequency !== null ? this._describeArg(stream.frequency) : 1,
                interval: this._describeArg(stream.interval),
                base: stream.base.value !== null ? this._describeArg(stream.base) : null
            });
        } else if (stream.isAtTimer) {
            return this._interp(this._("every day at ${times}${? until ${expiration}}"), {
                times: stream.time.map((t) => this._describeArg(t)),
                expiration: stream.expiration_date !== null ? this._describeArg(stream.expiration_date) : null
            });
        } else if (stream.isMonitor) {
            if (stream.table.isFilter) {
                // flip monitor of filter to filter of monitor
                return this._interp(this._("${is_list:select:\
                    true {when ${table} change if ${filter}}\
                    false {when ${table} changes if ${filter}}\
                }"), {
                    is_list: stream.table.schema.is_list,
                    table: this.describeTable(stream.table.table, []),
                    filter: this.describeFilter(stream.table.filter, stream.table.schema)
                });
            } else {
                return this._interp(this._("${is_list:select:\
                    true {when ${table} change}\
                    false {when ${table} changes}\
                }"), {
                    is_list: stream.table.schema.is_list,
                    table: this.describeTable(stream.table, []),
                });
            }
        } else if (stream.isEdgeNew) {
            // XXX weird
            return this._interp(this._("${stream} and the result changes"), {
                stream: this.describeStream(stream.stream)
            });
        } else if (stream.isEdgeFilter) {
            return this._interp(this._("${stream} and it becomes true that ${filter}"), {
                stream: this.describeStream(stream.stream),
                filter: this.describeFilter(stream.filter, stream.schema)
            });
        } else if (stream.isFilter) {
            return this._interp(this._("${stream} and ${filter}"), {
                stream: this.describeStream(stream.stream),
                filter: this.describeFilter(stream.filter, stream.schema)
            });
        } else if (stream.isProjection) {
            return this._interp(this._("the ${param} of ${stream}"), {
                stream: this.describeStream(stream.stream),
                param: this.__describeArgList(stream.args, stream.schema),
            });
        } else if (stream.isCompute) {
            return this._interp(this._("${stream} and ${expression}"), {
                stream: this.describeStream(stream.stream),
                expression: this._describeArg(stream.expression, stream.stream.schema)
            });
        } else if (stream.isAlias) {
            return this.describeStream(stream.stream);
        } else if (stream.isJoin) {
            return this._interp(this._("${stream}, get ${table}"), {
                stream: this.describeStream(stream.stream),
                table: this.describeTable(stream.table, stream.in_params)
            });
        } else {
            throw new TypeError();
        }
    }

    _describeAction(action) {
        if (action.isVarRef)
            return clean(action.name);
        else if (action.isInvocation)
            return this.describePrimitive(action.invocation);
        else
            throw new TypeError();
    }

    _describeActionList(actions) {
        return actions.map((a) => this._describeAction(a));
    }

    _describeRule(r) {
        if (r.isRule) {
            if (r.stream.isJoin) {
                return this._interp(this._("do the following: ${stream}, and then ${actions}"), {
                    stream: this.describeStream(r.stream),
                    actions: this._describeActionList(r.actions),
                });
            } else {
                return this._interp(this._("${actions} ${stream}"), {
                    stream: this.describeStream(r.stream),
                    actions: this._describeActionList(r.actions),
                });
            }
        } else if (r.table !== null) {
            return this._interp(this._("get ${table} and then ${actions}"), {
                table: this.describeTable(r.table, []),
                actions: this._describeActionList(r.actions)
            });
        } else {
            return this._describeActionList(r.actions);
        }
    }

    _describeDeclaration(d) {
        let valuedesc;
        if (d.type === 'stream')
            valuedesc = this.describeStream(d.value);
        else if (d.type === 'table' || d.isAssignment)
            valuedesc = this.describeTable(d.value, []);
        else
            valuedesc = this._describeAction(d.value);

        return this._interp(this._("let ${name} be ${value}"), {
            name: clean(d.name),
            value: valuedesc
        });
    }

    describeProgram(program) {
        let desc = program.declarations.concat(program.rules).map((r) => {
            if (r.isDeclaration || r.isAssignment)
                return this._describeDeclaration(r);
            else
                return this._describeRule(r);
        }).join('; ');
        if (program.principal) {
            return this._interp(this._("tell ${principal}: ${command}"), {
                principal: this._describeArg(program.principal),
                command: desc
            });
        } else {
            return desc;
        }
    }

    describePermissionFunction(permissionFunction, functionType, scope) {
        if (permissionFunction.isSpecified) {
            let kind = permissionFunction.kind;
            let schema = permissionFunction.schema;

            let confirm = schema.confirmation;
            let argMap = new Map;
            argMap.set('__device', [clean(kind), -1]);

            let filterClone = permissionFunction.filter.clone().optimize();
            if (!filterClone.isAnd)
                filterClone = new Ast.BooleanExpression.And(null, [filterClone]);

            filterClone.operands.forEach((operand, i) => {
                // don't traverse Ors or Nots
                if (!operand.isAtom)
                    return;
                if (operand.operator !== '==')
                    return;

                let argname = operand.name;
                argMap.set(argname, [this._describeArg(operand.value, scope), i]);
            });

            confirm = interpolate(confirm, (param) => {
                if (argMap.has(param)) {
                    const [desc, index] = argMap.get(param);
                    if (index >= 0)
                        filterClone.operands[index] = Ast.BooleanExpression.True;
                    return desc;
                } else {
                    return this._interp(this._("any ${param}"), { param });
                }
            }, {
                locale: this.locale,
                timezone: this.timezone,
                failIfMissing: false,
                nullReplacement: '____'
            });

            // optimize the modified filter, and see if there is anything left
            filterClone = filterClone.optimize();
            if (!filterClone.isTrue) {
                confirm = this._interp(this._("${confirm} if ${filter}"), {
                    confirm,
                    filter: this.describeFilter(filterClone, schema, scope)
                });
            }

            for (let argname in permissionFunction.schema.out)
                scope[argname] = schema.getArgCanonical(argname);

            return confirm;
        } else {
            assert(permissionFunction.isClassStar);

            // class star
            let kind = permissionFunction.kind;
            if (kind === 'org.thingpedia.builtin.thingengine.builtin') {
                // very weird edge cases...
                switch (functionType) {
                case 'query':
                    return this._("your clock");
                case 'action':
                    return this._("send you messages, configure new accounts and open links");
                }
            }

            switch (functionType) {
            case 'query':
                return this._interp(this._("your ${device}"), { device: capitalize(cleanKind(kind)) });
            case 'action':
                return this._interp(this._("perform any action on your ${device}"), { device: capitalize(cleanKind(kind)) });
            default:
                return '';
            }
        }
    }

    describePermissionRule(permissionRule) {
        let principal;
        if (permissionRule.principal.isTrue) {
            principal = this._("anyone");
        } else if (permissionRule.principal.isAtom && permissionRule.principal.operator === '==') {
            principal = this._describeArg(permissionRule.principal.value);
        } else if (permissionRule.principal.isAtom && permissionRule.principal.operator === 'group_member') {
            principal = this._interp(this._("anyone in the ${group} group"), {
                group: this._describeArg(permissionRule.principal.value)
        });
        } else {
            principal = this._interp(this._("if ${filter}, the requester"), {
                filter: this.describeFilter(permissionRule.principal, null, {
                    source: this._("requester")
                })
            });
        }

        const scope = {};
        if (permissionRule.query.isBuiltin) {
            if (permissionRule.action.isBuiltin) {
                throw new Error();
            } else if (permissionRule.action.isStar) {
                return this._interp(this._("${principal} is allowed to perform any action"), {
                    principal
                });
            } else {
                return this._interp(this._("${principal} is allowed to ${action}"), {
                    principal,
                    action: this.describePermissionFunction(permissionRule.action, 'action', scope)
                });
            }
        } else if (permissionRule.query.isStar) {
            if (permissionRule.action.isBuiltin) {
                return this._interp(this._("${principal} is allowed to read all your data"), {
                    principal
                });
            } else if (permissionRule.action.isStar) {
                return this._interp(this._("${principal} is allowed to read all your data and then perform any action with it"), {
                    principal
                });
            } else {
                return this._interp(this._("${principal} is allowed to read all your data and then use it to ${action}"), {
                    principal,
                    action: this.describePermissionFunction(permissionRule.action, 'action', scope)
                });
            }
        } else {
            if (permissionRule.action.isBuiltin) {
                return this._interp(this._("${principal} is allowed to read ${query}"), {
                    principal,
                    query: this.describePermissionFunction(permissionRule.query, 'query', scope)
                });
            } else if (permissionRule.action.isStar) {
                return this._interp(this._("${principal} is allowed to read ${query} and then perform any action with it"), {
                    principal,
                    query: this.describePermissionFunction(permissionRule.query, 'query', scope)
                });
            } else {
                return this._interp(this._("${principal} is allowed to read ${query} and then use it to ${action}"), {
                    principal,
                    query: this.describePermissionFunction(permissionRule.query, 'query', scope),
                    action: this.describePermissionFunction(permissionRule.action, 'action', scope)
                });
            }
        }
    }

    _describeSpecial(specialType) {
        switch (specialType) {
            case 'yes':
                return this._("yes");
            case 'no':
                return this._("no");
            case 'failed':
                return this._("I did not understand");
            case 'train':
                return this._("train me again");
            case 'back':
                return this._("go back");
            case 'more':
                return this._("show more results");
            case 'empty':
                return this._("no action");
            case 'debug':
                return this._("show debugging information");
            case 'maybe':
                return this._("maybe");
            case 'nevermind':
                return this._("cancel");
            case 'stop':
                return this._("stop");
            case 'help':
                return this._("help");
            case 'makerule':
                return this._("make a new command");
            case 'wakeup':
                return this._("wake up");
            default:
                return clean(specialType);
        }
    }

    _describeBookkeeping(input) {
        const intent = input.intent;
        if (intent.isSpecial) {
            return this._describeSpecial(intent.type);
        } else if (intent.isCommandList) {
            return this._interp(this._("list the commands of ${device}, in category ${category}"), {
                device: this._describeArg(intent.device),
                category: clean(intent.category)
            });
        } else if (intent.isChoice) {
            return this._interp(this._("choice number ${choice}"), {
                choice: intent.value+1
            });
        } else if (intent.isAnswer) {
            return this.describeArg(intent.value);
        } else if (intent.isPredicate) {
            return this.describeFilter(intent.predicate);
        } else {
            throw new TypeError();
        }
    }

    describe(input) {
        if (input.isProgram)
            return this.describeProgram(input);
        else if (input.isPermissionRule)
            return this.describePermissionRule(input);
        else if (input.isBookkeeping)
            return this._describeBookkeeping(input);
        else
            throw new TypeError(`Unrecognized input type ${input}`);
    }
}

function capitalize(str) {
    return str.split(/\s+/g).map((word) => word[0].toUpperCase() + word.substring(1)).join(' ');
}

function capitalizeSelector(prim) {
    if (prim.isResultRef)
        return doCapitalizeSelector(prim.kind, prim.channel);
    else if (prim instanceof Ast.Invocation)
        return doCapitalizeSelector(prim.selector.kind, prim.channel);
    else
        return clean(prim.name);
}

function doCapitalizeSelector(kind, channel) {
    kind = cleanKind(kind);

    if (kind === 'builtin' || kind === 'remote' || kind.startsWith('__dyn_'))
        return capitalize(clean(channel));
    else
        return capitalize(kind);
}

function getProgramName(_, program) {
    let descriptions = [];
    for (let [,prim] of program.iteratePrimitives(true)) {
        if (prim instanceof Ast.Invocation && prim.selector.isBuiltin)
            descriptions.push(_("Notification"));
        else
            descriptions.push(capitalizeSelector(prim));
    }
    return descriptions.join(" ⇒ ");
}
function pubGetProgramName(gettext, program) {
    return getProgramName(gettext.dgettext.bind(gettext, 'thingtalk'), program);
}

const _warned = {};
function compatGetDescriber(fn, gettext) {
    const name = fn.name.replace('pubD', 'd');
    if (!_warned[name]) {
        _warned[name] = true;
        console.log(`Describe.${name} is deprecated, switch to Describe.Describer`);
    }

    // default timezone, cannot do better than that...
    return new Describer(gettext, gettext.locale, 'America/Los_Angeles');
}

function pubDescribeArg(gettext, arg, scope = {}) {
    const desc = compatGetDescriber(pubDescribeArg, gettext);
    return desc.describeArg(arg, scope);
}
function pubDescribeFilter(gettext, filter, schema, scope = {}) {
    const desc = compatGetDescriber(pubDescribeFilter, gettext);
    return desc.describeFilter(filter, schema, scope);
}
function pubDescribeProgram(gettext, program) {
    const desc = compatGetDescriber(pubDescribeProgram, gettext);
    return desc.describeProgram(program);
}

function pubDescribePrimitive(gettext, prim, scope) {
    const desc = compatGetDescriber(pubDescribePrimitive, gettext);
    return desc.describePrimitive(prim, scope);
}
function pubDescribeStream(gettext, stream) {
    const desc = compatGetDescriber(pubDescribeStream, gettext);
    return desc.describeStream(stream);
}
function pubDescribeTable(gettext, table, extraInParams = []) {
    const desc = compatGetDescriber(pubDescribeTable, gettext);
    return desc.describeTable(table, extraInParams);
}

function pubDescribePermissionRule(gettext, permissionRule) {
    const desc = compatGetDescriber(pubDescribePermissionRule, gettext);
    return desc.describePermissionRule(permissionRule);
}
function pubDescribePermissionFunction(gettext, permissionFunction, functionType, scope) {
    const desc = compatGetDescriber(pubDescribePermissionFunction, gettext);
    return desc.describePermissionFunction(permissionFunction, functionType, scope);
}


module.exports = {
    Describer,
    describeArg: pubDescribeArg,
    describeFilter: pubDescribeFilter,
    describeProgram: pubDescribeProgram,
    describePrimitive: pubDescribePrimitive,
    describeStream: pubDescribeStream,
    describeTable: pubDescribeTable,
    describePermissionRule: pubDescribePermissionRule,
    describePermissionFunction: pubDescribePermissionFunction,
    getProgramName: pubGetProgramName
};<|MERGE_RESOLUTION|>--- conflicted
+++ resolved
@@ -250,15 +250,11 @@
             return new Currency(arg.value, arg.code).toLocaleString(this.locale);
         if (arg.isEnum)
             return clean(arg.value);
-<<<<<<< HEAD
-        if (arg.isMeasure)
-            return arg.value + ' ' + arg.unit;
-=======
         if (arg.isMeasure) {
             if (arg.unit.startsWith('default')) {
                 switch (arg.unit) {
                 case 'defaultTemperature':
-                    return this._("%.1f degrees").format(arg.value);
+                    return this._interp(this._("${value:.1} degrees"), { value: arg.value });
                 default:
                     throw new TypeError('Unexpected default unit ' + arg.unit);
                 }
@@ -266,9 +262,6 @@
                 return arg.value + ' ' + arg.unit;
             }
         }
-        if (arg.isCompoundMeasure)
-            return arg.value.map((v) => this.describeArg(v, scope)).join(' ');
->>>>>>> 0ca417cb
         if (arg.isBoolean)
             return arg.value ? this._("true") : this._("false");
         if (arg.isDate)
