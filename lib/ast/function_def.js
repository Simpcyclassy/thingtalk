// -*- mode: js; indent-tabs-mode: nil; js-basic-offset: 4 -*-
//
// This file is part of ThingTalk
//
// Copyright 2015-2016 The Board of Trustees of the Leland Stanford Junior University
//
// Author: Giovanni Campagna <gcampagn@cs.stanford.edu>
//
// See COPYING for details
"use strict";

const assert = require('assert');

//const Ast = require('./ast');
const Type = require('../type');
const { prettyprintType, prettyprintAnnotations } = require('../prettyprint');
const { Value } = require('./values');
const toJS = require('./toJS');

// Class and function definitions

function makeIndex(args) {
    var index = {};
    var i = 0;
    for (var a of args)
        index[a] = i++;
    return index;
}

const ArgDirection = {
    IN_REQ: 'in req',
    IN_OPT: 'in opt',
    OUT: 'out'
};
module.exports.ArgDirection = ArgDirection;

function legacyAnnotationToValue(value) {
    let v = null;
    if (typeof value === 'string')
        v = Value.String(value);
    else if (typeof value === 'boolean')
        v = Value.Boolean(value);
    else if (typeof value === 'number')
        v = Value.Number(value);
    else if (Array.isArray(value))
        v = Value.Array(value.map((elem) => legacyAnnotationToValue(elem)));
    return v;
}

class ArgumentDef {
    constructor(direction, name, type, metadata, annotations) {
        this.direction = direction;
        this.is_input = direction !== ArgDirection.OUT;
        this.required = direction === ArgDirection.IN_REQ;
        this.name = name;
        this.type = type;
        this.metadata = metadata || {};
        this.annotations = annotations || {};
        this.unique = this.annotations.unique && this.annotations.unique.isBoolean && this.annotations.unique.value === true;
<<<<<<< HEAD
=======
    }

    get canonical() {
        let canonical = this.metadata.canonical;
        if (typeof canonical === 'string')
            return canonical;
        if (typeof canonical === 'object' && 'npp' in canonical)
            return canonical['npp'];
        return this.name;
>>>>>>> 28bdd9be
    }

    getAnnotation(key) {
        if (Object.prototype.hasOwnProperty.call(this.annotations, key))
            return this.annotations[key].toJS();
        else
            return undefined;
    }

    clone() {
        const metadata = {};
        Object.assign(metadata, this.metadata);
        const annotations = {};
        Object.assign(annotations, this.annotations);

        return new ArgumentDef(this.direction, this.name, this.type,
            metadata, annotations);
    }

    toString() {
        return `${this.direction} ${this.name}: ${this.type}${prettyprintAnnotations(this, ' ', false)}`;
    }
    prettyprint(prefix = '') {
        return `${prefix}${this}`;
    }

    toManifest() {
        const obj = {
            name: this.name,
            type: prettyprintType(this.type),
            question: this.metadata['prompt'] || '',
            is_input: this.is_input,
            required: this.required
        };
        for (let key in this.annotations)
            obj[key] = this.annotations[key].toJS();
        return obj;
    }

    static fromManifest(manifest) {
        let is_input = manifest.is_input;
        let required = manifest.required;
        let direction = is_input ? (required ? ArgDirection.IN_REQ : ArgDirection.IN_OPT) : ArgDirection.OUT;
        let name = manifest.name;
        let type = Type.fromString(manifest.type);
        let metadata = {};
        if (manifest.question && manifest.question.length > 0) metadata.prompt = manifest.question;
        let annotations = {};
        for (let key in manifest) {
            if (['is_input', 'required', 'type', 'name', 'question'].indexOf(key) >= 0)
                continue;
            const v = legacyAnnotationToValue(manifest[key]);
            if (v)
                annotations[key] = v;
        }

        return new ArgumentDef(direction, name, type, metadata, annotations);
    }
}
module.exports.ArgumentDef = ArgumentDef;

// the signature (functional type) of a TT expression,
// either a table, stream or action
class ExpressionSignature {
    constructor(functionType, args, is_list, is_monitorable, require_filter, default_projection, no_filter) {
        // ignored, for compat only
        this.kind_type = 'other';

        let argnames, types, index, inReq, inOpt, out;
        let argcanonicals, questions, argmap = {};

        assert(functionType === 'stream' || functionType === 'query' || functionType === 'action');
        assert(Array.isArray(args));
        if (functionType === 'query') {
            assert(typeof is_list === 'boolean');
            assert(typeof is_monitorable === 'boolean');
        }

        argnames = args.map((a) => a.name);
        types = args.map((a) => a.type);
        index = makeIndex(argnames);

        inReq = {};
        inOpt = {};
        out = {};
        for (let arg of args) {
            if (arg.is_input && arg.required)
                inReq[arg.name] = arg.type;
            else if (arg.is_input)
                inOpt[arg.name] = arg.type;
            else
                out[arg.name] = arg.type;
        }

        argcanonicals = [];
        questions = [];

        for (let arg of args) {
            argcanonicals.push(arg.canonical);
            questions.push(arg.metadata.question || arg.metadata.prompt || '');
            argmap[arg.name] = arg;
        }

        this._functionType = functionType;

        this.args = argnames;
        this._argmap = argmap;

        this._types = types;
        this._inReq = inReq;
        this._inOpt = inOpt;
        this._out = out;
        this._index = index;

        this.is_list = is_list;
        this.is_monitorable = is_monitorable;
        this.require_filter = require_filter || false;
        this.default_projection = default_projection || [];
        this.no_filter = no_filter || false;

        this.argcanonicals = argcanonicals;
        this.questions = questions;
    }

    hasArgument(arg) {
        return this._argmap[arg] !== undefined;
    }
    getArgument(arg) {
        return this._argmap[arg];
    }
    getArgType(arg) {
        return this._argmap[arg] ? this._argmap[arg].type : undefined;
    }
    getArgCanonical(arg) {
        return this.argcanonicals[arg];
    }

    getArgMetadata(arg) {
        return this._argmap[arg].metadata;
    }
    isArgInput(arg) {
        return this._argmap[arg].is_input;
    }
    isArgRequired(arg) {
        return this._argmap[arg].required;
    }

    _cloneInternal(args) {
        return new ExpressionSignature(this._functionType, args,
            this.is_list, this.is_monitorable, this.require_filter, this.default_projection, this.no_filter);
    }

    clone() {
        return this._cloneInternal(this.args.map((a) => this._argmap[a]));
    }
    addArguments(toAdd) {
        const args = this.args.map((a) => this._argmap[a]);
        args.push(...toAdd);
        return this._cloneInternal(args);
    }
    removeArgument(arg) {
        const args = this.args.filter((a) => a !== arg).map((a) => this._argmap[a]);
        return this._cloneInternal(args);
    }
    filterArguments(filter) {
        const args = this.args.filter((a, i) => filter(this._argmap[a], i)).map((a) => this._argmap[a]);
        return this._cloneInternal(args);
    }

    // 'stream', 'query' or 'action'
    get functionType() {
        return this._functionType;
    }

    // for compatibility
    get types() {
        return this._types;
    }
    get inReq() {
        return this._inReq;
    }
    get inOpt() {
        return this._inOpt;
    }
    get out() {
        return this._out;
    }
    get index() {
        return this._index;
    }
}
module.exports.ExpressionSignature = ExpressionSignature;

class FunctionDef extends ExpressionSignature {
    constructor(functionType, name, args, is_list, is_monitorable, metadata, annotations, parent = null) {
        metadata = metadata || {};
        annotations = annotations || {};
        let require_filter, default_projection;
        if ('require_filter' in annotations)
            require_filter = annotations.require_filter.value;
        else
            require_filter = false;
        if ('default_projection' in annotations && annotations.default_projection.isArray) {
            default_projection = annotations.default_projection.value.map((param) => {
                return param.value;
            });
        } else {
            default_projection = [];
        }

        if (parent && parent.loader && parent.loader.module === 'org.thingpedia.database')
            annotations['query_language'] = parent.loader.in_params[0].value;

        super(functionType, args, is_list, is_monitorable, require_filter, default_projection);

        this._name = name;
        this._metadata = metadata;
        this._annotations = annotations;

        this._parent = parent;
    }

    getAnnotation(key) {
        if (Object.prototype.hasOwnProperty.call(this.annotations, key))
            return this.annotations[key].toJS();
        else
            return undefined;
    }

    // the function name
    get name() {
        return this._name;
    }

    // the associated classdef, or null if this functiondef came out of thin air
    get class() {
        return this._parent;
    }

    // NL metadata (canonical, confirmation, confirmation_remote)
    get metadata() {
        return this._metadata;
    }
    // implementation annotations (eg. "url", "poll_interval" or "json_key")
    get annotations() {
        return this._annotations;
    }

    toString(prefix = '') {
        let annotations = prettyprintAnnotations(this);
        const firstline = `${prefix}${this.is_monitorable ? 'monitorable ' : ''}${this.is_list ? 'list ' : ''}${this.functionType} ${this.name}`;

        if (this.args.length === 0)
            return `${firstline}()${annotations};`;
        if (this.args.length === 1)
            return `${firstline}(${this._argmap[this.args[0]]})${annotations};`;

        let buffer = `${firstline}(${this._argmap[this.args[0]]},\n`;
        let padding = ' '.repeat(firstline.length+1);
        for (let i = 1; i < this.args.length-1; i++)
            buffer += `${padding}${this._argmap[this.args[i]]},\n`;
        buffer += `${padding}${this._argmap[this.args[this.args.length-1]]})${annotations};`;
        return buffer;
    }
    prettyprint(prefix = '') {
        return this.toString(prefix);
    }

    // for compatibility
    // do not add new direct properties here - only what was in the old FunctionDef
    // should be exposed
    get canonical() {
        return this.metadata.canonical;
    }
    get confirmation() {
        return this.metadata.confirmation;
    }

    _cloneInternal(args) {
        let metadata = {}, annotations = {};
        Object.assign(metadata, this._metadata);
        Object.assign(annotations, this._annotations);

        return new FunctionDef(this._functionType, this._name, args,
            this.is_list, this.is_monitorable, metadata, annotations, this._parent);
    }

    toManifest() {
        let interval = this._annotations['poll_interval'];
        const obj = {
            args: this.args.map((a) => this._argmap[a].toManifest()),
            canonical: this.canonical,
            is_list: this.is_list,
            poll_interval: this.is_monitorable ? interval.toJS() : -1,
            confirmation: this.confirmation,
            formatted: this.metadata.formatted || [],
        };
        for (let key in this._annotations) {
            if (key === 'poll_interval')
                continue;
            obj[key] = this._annotations[key].toJS();
        }
        return obj;
    }

    static fromManifest(functionType, name, manifest) {
        let args = manifest.args.map((a) => ArgumentDef.fromManifest(a));
        let is_list = functionType === 'query' ? !!manifest.is_list : false;
        let is_monitorable = functionType === 'query' ? manifest.poll_interval !== -1 : false;
        let metadata = {
            canonical: manifest.canonical || '',
            confirmation: manifest.confirmation || '',
            confirmation_remote: manifest.confirmation_remote || '',
        };
        if (functionType === 'query')
            metadata.formatted = toJS(manifest.formatted);

        let annotations = {};
        if (is_monitorable)
            annotations['poll_interval'] = new Value.Measure(manifest.poll_interval, 'ms');
        for (let key in manifest) {
            if (['args', 'is_list', 'is_monitorable', 'poll_interval',
                 'canonical', 'confirmation', 'confirmation_remote', 'formatted'].indexOf(key) >= 0)
                continue;
            const v = legacyAnnotationToValue(manifest[key]);
            if (v)
                annotations[key] = v;
        }

        if (manifest.url)
            annotations.url = new Value.String(manifest.url);
        return new FunctionDef(functionType, name, args, is_list, is_monitorable, metadata, annotations);
    }
}
module.exports.FunctionDef = FunctionDef;<|MERGE_RESOLUTION|>--- conflicted
+++ resolved
@@ -57,8 +57,6 @@
         this.metadata = metadata || {};
         this.annotations = annotations || {};
         this.unique = this.annotations.unique && this.annotations.unique.isBoolean && this.annotations.unique.value === true;
-<<<<<<< HEAD
-=======
     }
 
     get canonical() {
@@ -68,7 +66,6 @@
         if (typeof canonical === 'object' && 'npp' in canonical)
             return canonical['npp'];
         return this.name;
->>>>>>> 28bdd9be
     }
 
     getAnnotation(key) {
