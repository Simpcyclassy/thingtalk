// -*- mode: js; indent-tabs-mode: nil; js-basic-offset: 4 -*-
//
// This file is part of ThingTalk
//
// Copyright 2015-2016 The Board of Trustees of the Leland Stanford Junior University
//
// Author: Giovanni Campagna <gcampagn@cs.stanford.edu>
//
// See COPYING for details
"use strict";

const assert = require('assert');

//const Ast = require('./ast');
const Type = require('../type');
const { prettyprintClassDef } = require('../prettyprint');
const { clean } = require('../utils');
const { Value } = require('./values');
const { Statement, InputParam } = require('./program');
const { FunctionDef } = require('./function_def');
const { getString, extractImports, typeToHTML } = require('./manifest_utils');
const toJS = require('./toJS');

// Class definitions

/**
 * The definition of a ThingTalk class.
 *
 * @extends {Ast.Statement}
 * @alias Ast.ClassDef
 */
class ClassDef extends Statement {
<<<<<<< HEAD
    /**
     * Construct a new class definition.
     *
     * @param {string} kind - the class identifier in Thingpedia
     * @param {Ast.ClassDef[]|null} _extends - parent classes (if any)
     * @param {Object.<string, Ast.FunctionDef>} queries - query functions in this class
     * @param {Object.<string, Ast.FunctionDef>} actions - action functions in this class
     * @param {Ast.ImportStmt[]} imports - import statements in this class
     * @param {Object.<string, any>} metadata - class metadata (translatable annotations)
     * @param {Object.<string, Ast.Value>} annotations - class annotations
     * @param {boolean} is_abstract - `true` if this is an abstract class which has no implementation
     */
    constructor(kind, _extends, queries, actions, imports, metadata, annotations, is_abstract) {
=======
    constructor(kind, _extends, queries, actions, imports, metadata, annotations, is_abstract, macros) {
>>>>>>> 17c2aabe
        super();
        this.name = kind;
        this.kind = kind;

        assert(_extends === null || Array.isArray(_extends));
        this.extends = _extends;
        this.macros = macros || {};
        this.queries = queries;
        this.actions = actions;
        this._adjustParentPointers();
        this.imports = imports || [];
        this.metadata = metadata ? toJS(metadata) : {};
        this.annotations = annotations || {};
        this.is_abstract = is_abstract || false;
    }

    *iterateSlots() {}
    *iteratePrimitives() {}

    _adjustParentPointers() {
        for (let name in this.queries)
            this.queries[name]._parent = this;
        for (let name in this.actions)
            this.actions[name]._parent = this;
    }

<<<<<<< HEAD
    /**
     * Get a function defined in this class with the given type and name.
     *
     * @param {string} type - the function type, either `query` or `action`
     * @param {string} name - the function name
     * @return {module.Ast.FunctionDef|undefined} the function definition, or `undefined`
     *         if the function does not exist
     */
=======
    getMacro(name) {
        return this.macros[name];
    }

>>>>>>> 17c2aabe
    getFunction(type, name) {
        if (type === 'query')
            return this.queries[name];
        if (type === 'action')
            return this.actions[name];
        return undefined;
    }

    /**
     * Read and normalize an annotation from this class.
     *
     * @param {string} name - the annotation name
     * @return {any|undefined} the annotation normalized value, or `undefined` if the
     *         annotation is not present
     */
    getAnnotation(key) {
        if (Object.prototype.hasOwnProperty.call(this.annotations, key))
            return this.annotations[key].toJS();
        else
            return undefined;
    }

    /**
     * Convert this class to prettyprinted ThingTalk code.
     *
     * @param {string} [prefix] - prefix each output line with this string (for indentation)
     * @return {string} the prettyprinted code
     */
    prettyprint(prefix = '') {
        return prettyprintClassDef(this, prefix);
    }

    clone() {
        const macros = {};
        const queries = {};
        const actions = {};
        for (let name in this.macros)
            macros[name] = this.macros[name].clone();
        for (let name in this.queries)
            queries[name] = this.queries[name].clone();
        for (let name in this.actions)
            actions[name] = this.actions[name].clone();
        const metadata = {};
        Object.assign(metadata, this.metadata);
        const annotations = {};
        Object.assign(annotations, this.annotations);
        const imports = this.imports.map((i) => i.clone());

        const classDef = new ClassDef(this.kind, this.extends, queries, actions, imports, metadata, annotations,
            this.is_abstract, macros);
        // adjust parent pointers to point to the clone, not the original class
        classDef._adjustParentPointers();

        return classDef;
    }

    /**
     * The `loader` mixin for this class, if one is present
     *
     * @type {Ast.ImportStmt|undefined}
     * @readonly
     */
    get loader() {
        return this.imports.find((i) => i.facets.includes('loader'));
    }

    /**
     * The `config` mixin for this class, if one is present
     *
     * @type {Ast.ImportStmt|undefined}
     * @readonly
     */
    get config() {
        return this.imports.find((i) => i.facets.includes('config'));
    }

    _params() {
        let params = {};
        const config = this.config;
        if (!config)
            return params;
        switch (config.module) {
        case 'org.thingpedia.config.form':
        case 'org.thingpedia.config.basic_auth':
            if (config.in_params.length === 1) {
                let argMap = config.in_params[0].value;
                Object.entries(argMap.value).forEach(([name, type]) => {
                    params[name] = [clean(name), typeToHTML(type)];
                });
            }
        }
        return params;
    }

    _auth() {
        let auth = {};
        let extraKinds = [];

        const config = this.config;
        config.in_params.forEach((param) => {
            if (param.value.isArgMap)
                return;
            switch (param.name) {
            case 'device_class':
                extraKinds.push('bluetooth-class-' + param.value.toJS());
                break;
            case 'uuids':
                for (let uuid of param.value.toJS())
                    extraKinds.push('bluetooth-uuid-' + uuid.toLowerCase());
                break;
            case 'search_target':
                for (let st of param.value.toJS())
                    extraKinds.push('upnp-' + st.toLowerCase().replace(/^urn:/, '').replace(/:/g, '-'));
                break;

            default:
                auth[param.name] = param.value.toJS();
            }
        });
        switch (config.module) {
        case 'org.thingpedia.config.oauth2':
            auth.type = 'oauth2';
            break;
        case 'org.thingpedia.config.custom_oauth':
            auth.type = 'custom_oauth';
            break;
        case 'org.thingpedia.config.basic_auth':
            auth.type = 'basic';
            break;
        case 'org.thingpedia.config.discovery.bluetooth':
            auth.type = 'discovery';
            auth.discoveryType = 'bluetooth';
            break;
        case 'org.thingpedia.config.discovery.upnp':
            auth.type = 'discovery';
            auth.discoveryType = 'upnp';
            break;
        case 'org.thingpedia.config.interactive':
            auth.type = 'interactive';
            break;
        case 'org.thingpedia.config.builtin':
            auth.type = 'builtin';
            break;
        default:
            auth.type = 'none';
        }
        return [auth, extraKinds];
    }

    _getCategory() {
        if (this.annotations.system && this.annotations.system.toJS())
            return 'system';
        const config = this.config;
        if (!config)
            return 'data';

        switch (config.module) {
        case 'org.thingpedia.config.builtin':
        case 'org.thingpedia.config.none':
            return 'data';
        case 'org.thingpedia.config.discovery.bluetooth':
        case 'org.thingpedia.config.discovery.upnp':
            return 'physical';
        default:
            return 'online';
        }
    }

    /**
     * Convert the class to a manifest.
     *
     * @return {Object} the manifest
     * @deprecated Manifests are deprecated and should not be used. Use .tt files instead.
     */
    toManifest() {
        let [queries, actions] = [{}, {}];
        Object.entries(this.queries).forEach(([name, query]) => queries[name] = query.toManifest());
        Object.entries(this.actions).forEach(([name, action]) => actions[name] = action.toManifest());

        let [auth, extraKinds] = this._auth();
        let manifest = {
            module_type: this.loader ? this.loader.module : 'org.thingpedia.v2',
            kind: this.kind,
            params: this._params(),
            auth: auth,
            queries,
            actions,
            version: this.annotations.version ? this.annotations.version.value : undefined,
            types: (this.extends || []).concat(extraKinds),
            child_types: this.annotations.child_types ? this.annotations.child_types.value.map((v) => getString(v)) : [],
            category: this._getCategory()
        };
        if (this.metadata.name) manifest.name = this.metadata.name;
        if (this.metadata.description) manifest.description = this.metadata.description;
        return manifest;
    }

    /**
     * Convert a manifest to a class.
     *
     * @param {string} kind - the class identifier
     * @param {Object} manifest - the manifest to convert
     * @return {Ast.ClassDef} the converted class definition
     * @deprecated Manifests are deprecated and should not be used. Use .tt files instead.
     */
    static fromManifest(kind, manifest) {
        let _extends = (manifest.types || []).filter((t) => !t.startsWith('bluetooth-') && !t.startsWith('upnp-'));
        let imports = extractImports(manifest);
        let queries = {};
        let actions = {};
        let metadata = {};
        if (manifest.name)
            metadata.name = Value.String(manifest.name);
        if (manifest.description)
            metadata.description = Value.String(manifest.description);
        let annotations = {
            version: manifest.version !== undefined ? Value.Number(manifest.version) : undefined,
            child_types: manifest.child_types ? Value.Array(manifest.child_types.map((t) => Value.String(t))) : Value.Array([]),

            system: manifest.category === 'system' ? Value.Boolean(true) : undefined
        };
        Object.entries(manifest.queries).forEach(([name, query]) => queries[name] = FunctionDef.fromManifest('query', name, query));
        Object.entries(manifest.actions).forEach(([name, action]) => actions[name] = FunctionDef.fromManifest('action', name, action));

        let uuids = [], upnpSearchTarget = [], bluetoothclass = undefined;
        for (let type of (manifest.types || [])) {
            if (type.startsWith('bluetooth-uuid-'))
                uuids.push(type.substring('bluetooth-uuid-'.length));
            else if (type.startsWith('bluetooth-class-'))
                bluetoothclass = type.substring('bluetooth-class-'.length);
            else if (type.startsWith('upnp-'))
                upnpSearchTarget.push('urn:' + type.substring('upnp-'.length));
        }
        const config = imports.find((i) => i.facets.includes('config'));
        switch (config.module) {
        case 'org.thingpedia.config.discovery.bluetooth':
            config.in_params.push(new InputParam('uuids', Value.fromJS(Type.Array(Type.String), uuids)));
            if (bluetoothclass)
                config.in_params.push(new InputParam('device_class', Value.fromJS(Type.Enum(null), bluetoothclass)));
            break;
        case 'org.thingpedia.config.discovery.upnp':
            config.in_params.push(new InputParam('search_target', Value.fromJS(Type.Array(Type.String), upnpSearchTarget)));
            break;
        }

        return new ClassDef(kind, _extends, queries, actions, imports, metadata, annotations);
    }
}
module.exports.ClassDef = ClassDef;
Statement.ClassDef = ClassDef;
ClassDef.prototype.isClassDef = true;

<|MERGE_RESOLUTION|>--- conflicted
+++ resolved
@@ -30,7 +30,6 @@
  * @alias Ast.ClassDef
  */
 class ClassDef extends Statement {
-<<<<<<< HEAD
     /**
      * Construct a new class definition.
      *
@@ -42,11 +41,9 @@
      * @param {Object.<string, any>} metadata - class metadata (translatable annotations)
      * @param {Object.<string, Ast.Value>} annotations - class annotations
      * @param {boolean} is_abstract - `true` if this is an abstract class which has no implementation
-     */
-    constructor(kind, _extends, queries, actions, imports, metadata, annotations, is_abstract) {
-=======
+     * @param {Object.<string, Ast.ComputeDef>} macros - the macros for computations in this calss 
+     */
     constructor(kind, _extends, queries, actions, imports, metadata, annotations, is_abstract, macros) {
->>>>>>> 17c2aabe
         super();
         this.name = kind;
         this.kind = kind;
@@ -72,8 +69,11 @@
         for (let name in this.actions)
             this.actions[name]._parent = this;
     }
-
-<<<<<<< HEAD
+  
+    getMacro(name) {
+        return this.macros[name];
+    }
+
     /**
      * Get a function defined in this class with the given type and name.
      *
@@ -82,12 +82,6 @@
      * @return {module.Ast.FunctionDef|undefined} the function definition, or `undefined`
      *         if the function does not exist
      */
-=======
-    getMacro(name) {
-        return this.macros[name];
-    }
-
->>>>>>> 17c2aabe
     getFunction(type, name) {
         if (type === 'query')
             return this.queries[name];
