// -*- mode: js; indent-tabs-mode: nil; js-basic-offset: 4 -*-
//
// This file is part of ThingTalk
//
// Copyright 2015-2016 The Board of Trustees of the Leland Stanford Junior University
//
// Author: Giovanni Campagna <gcampagn@cs.stanford.edu>
//
// See COPYING for details
"use strict";

// Typechecking is idempotent (two parallel typechecks of the same program will yield
// functionally equivalent results) so any data race is a false positive
/* eslint-disable require-atomic-updates */

const assert = require('assert');
const Units = require('thingtalk-units');

const Ast = require('./ast');
const Type = require('./type');
const Utils = require('./utils');
const Builtin = require('./builtin/defs');

const ALLOWED_PRINCIPAL_TYPES = new Set([
    'tt:contact', 'tt:username'
]);

function log(message) {
    let debug = false;
    if (debug) console.log(message);
}

class Scope {
    constructor(parentScope) {
        this._parentScope = parentScope || null;
        this._globalScope = {};
        this.clean();
    }

    has(name) {
        const here = name in this._scope || name in this._lambda_args || name in this._globalScope;
        if (here)
            return true;
        if (this._parentScope)
            return this._parentScope.has(name);
        return false;
    }

    addLambdaArgs(args) {
        for (let name in args)
            this._lambda_args[name] = args[name];
    }

    add(name, type) {
        this._scope[name] = type;
    }
    addAll(args) {
        for (let name in args)
            this._scope[name] = args[name];
    }

    addGlobal(name, schema) {
        if (name in this._globalScope)
            throw new TypeError(name + ' is already declared');
        this._globalScope[name] = schema;
    }

    remove(name) {
        delete this._scope[name];
    }

    merge(scope) {
        Object.assign(this._scope, scope._scope);
    }

    clean() {
        this._scope = {};
        this.$has_event = false;
        this._lambda_args = {};
    }

    clone() {
        const newself = new Scope(this._parentScope);
        Object.assign(newself._scope, this._scope);
        newself.$has_event = this.$has_event;
        Object.assign(newself._lambda_args, this._lambda_args);
        return newself;
    }

    cleanOutput() {
        this._scope = {};
    }

    prefix(prefix) {
        let new_scope = {};
        for (let name in this._scope) {
            new_scope[name] = this._scope[name];
            new_scope[prefix + '.' + name] = this._scope[name];
        }
        this._scope = new_scope;
    }

    get(name) {
        let v = this._scope[name] || this._lambda_args[name] || this._globalScope[name];
        if (!v && this._parentScope)
            v = this._parentScope.get(name);
        return v;
    }

    dump() {
        console.log();
        console.log('Scope:');
        for (let name in this._scope)
            console.log(name  +': ' + this._scope[name]);
    }
}

function loadSchema(schemas, classes, prim, primType, useMeta) {
    if (prim.selector.isBuiltin && primType === 'action') {
        if (prim.channel === 'notify')
            return Builtin.Actions.notify;
        else if (prim.channel === 'return')
            return Builtin.Actions['return'];
        else if (prim.channel === 'save')
            return Builtin.Actions['save'];
        else
            throw new TypeError('Invalid builtin action ' + prim.channel);
    }
    if (prim.selector.isBuiltin)
        throw new TypeError('Invalid builtin ' + primType + ' ' + prim.channel);

    return Utils.getSchemaForSelector(schemas, prim.selector.kind, prim.channel, primType, useMeta, classes);
}

function unescape(symbol) {
    return symbol.replace(/_([0-9a-fA-Z]{2}|_)/g, (match, ch) => {
        if (ch === '_') return ch;
        return String.fromCharCode(parseInt(ch, 16));
    });
}

const TYPES = {
    QUOTED_STRING: Type.String,
    NUMBER: Type.Number,
    CURRENCY: Type.Currency,
    DURATION: Type.Measure('ms'),
    LOCATION: Type.Location,
    DATE: Type.Date,
    TIME: Type.Time,

    EMAIL_ADDRESS: Type.Entity('tt:email_address'),
    PHONE_NUMBER: Type.Entity('tt:phone_number'),
    HASHTAG: Type.Entity('tt:hashtag'),
    USERNAME: Type.Entity('tt:username'),
    URL: Type.Entity('tt:url'),
    PATH_NAME: Type.Entity('tt:path_name'),
};

function entityTypeToTTType(entityType) {
    if (entityType.startsWith('GENERIC_ENTITY_'))
        return Type.Entity(entityType.substring('GENERIC_ENTITY_'.length));
    else if (entityType.startsWith('MEASURE_'))
        return Type.Measure(entityType.substring('MEASURE_'.length));
    else
        return TYPES[entityType];
}

function typeForConstant(name) {
    let measure = /__const_NUMBER_([0-9]+)__([a-z0-9A-Z]+)/.exec(name);
    if (measure !== null)
        return Type.Measure(measure[2]);
    measure = /__const_MEASURE__([a-z0-9A-Z]+)_([0-9]+)_/.exec(name);
    if (measure !== null)
        return Type.Measure(measure[1]);

    const entity = unescape(name.substring('__const_'.length));
    const underscoreindex = entity.lastIndexOf('_');
    const entitytype = entity.substring(0, underscoreindex);

    const type = entityTypeToTTType(entitytype);
    if (!type)
        throw new TypeError(`Invalid __const variable ${name}`);
    return type;
}

async function typeCheckValue(value, scope, schemas, classes, useMeta) {
    if (value.type instanceof Type)
        return value.type;

    if (value.isComputation) {
        let operands = await Promise.all(value.operands.map((o) => typeCheckValue(o, scope, schemas, classes, useMeta)));
        const [overload, resultType] = resolveScalarExpressionOps(value.op, operands);

        value.overload = overload;
        return value.type = resultType;
    }
    if (value.isArrayField) {
        const paramType = await typeCheckValue(value.value, scope, schemas, classes, useMeta);
        if (!paramType.isArray || !paramType.elem.isCompound)
            throw new TypeError(`Invalid field access on value that is not array of record`);
        if (!(value.field in paramType.elem.fields))
            throw new TypeError(`Invalid field ${value.field} in type ${paramType.elem}`);

        const arg = paramType.elem.fields[value.field];
        value.arg = arg;
        return value.type = Type.Array(arg.type);
    }
    if (value.isFilter) {
        const paramType = await typeCheckValue(value.value, scope, schemas, classes, useMeta);
        if (!paramType.isArray)
            throw new TypeError(`Invalid aggregation on non-array parameter`);
        const args = [];
        if (paramType.elem.isCompound) {
            for (let field in paramType.elem.fields)
                args.push(new Ast.ArgumentDef('out', field, paramType.elem.fields[field].type, {}));
        } else {
            args.push(new Ast.ArgumentDef('out', 'value', paramType.elem, {}));
        }
        const localschema = new Ast.ExpressionSignature('query', null, [], args, {});
        await typeCheckFilter(value.filter, localschema, new Scope(), schemas, classes, useMeta);
        return value.type = paramType;
    }

    if (value.isVarRef) {
        if (value.name.startsWith('__const_'))
            return typeForConstant(value.name);

        let type = scope.get(value.name);

        if (!type)
            throw new TypeError('Variable ' + value.name + ' is not in scope');
        value.type = type;
        return type;
    }
    if (value.isEvent && value.name !== 'program_id' && !scope.$has_event)
        throw new TypeError('Cannot access $event variables in the trigger');

    if (value.isArray) {
        const typeScope = {};
        if (value.value.length === 0)
            return Type.Array(Type.Any);

        const elem = await typeCheckValue(value.value[0], scope, schemas, classes, useMeta);

        for (let v of value.value) {
            let vtype = await typeCheckValue(v, scope, schemas, classes, useMeta);
            if (!Type.isAssignable(vtype, elem, typeScope))
                throw new TypeError(`Inconsistent type for array value`);
        }

        return value.type = Type.Array(elem);
    }

    const type = value.getType();
    return type;
}

function resolveTypeVars(type, typeScope) {
    if (type === 'string')
        return resolveTypeVars(typeScope[type], typeScope);
    if (type.isArray)
        return Type.Array(resolveTypeVars(type.elem, typeScope));
    if (type.isTuple)
        return Type.Tuple(type.schema.map((t) => resolveTypeVars(t, typeScope)));
    if (type.isMeasure && typeScope._unit)
        return Type.Measure(typeScope._unit);
    return type;
}

async function typecheckPrincipal(principal, schemas, classes, useMeta) {
    if (principal.isUndefined)
        return;
    if (!principal.isConstant())
        throw new TypeError(`Program principal must be a constant`);

    const type = await typeCheckValue(principal, new Scope, schemas, classes, useMeta);
    if (!type.isEntity || !ALLOWED_PRINCIPAL_TYPES.has(type.type))
        throw new TypeError(`Invalid principal ${principal}, must be a contact or a group`);
}

<<<<<<< HEAD
async function resolveListExpression(ast, schema, scope, schemas, classes, useMeta) {
    log('Type check list expression');

    const name = ast.name;
    const paramType = schema.inReq[name] || schema.inOpt[name] || schema.out[name] || scope.get(name);
    if (!paramType)
        throw new TypeError(`Invalid parameter ${name}`);
    if (!paramType.isArray)
        throw new TypeError(`Invalid aggregation on non-array parameter`);
    const args = [];
    if (paramType.elem.isCompound) {
        for (let field in paramType.elem.fields)
            args.push(new Ast.ArgumentDef(ast.location, 'out', field, paramType.elem.fields[field].type, {}));
    } else {
        args.push(new Ast.ArgumentDef(ast.location, 'out', 'value', paramType.elem, {}));
    }
    const localschema = new Ast.ExpressionSignature(ast.location, 'query', schema.class, [], args, {});
    await typeCheckFilter(ast.filter, localschema, new Scope(), schemas, classes, useMeta);
    ast.type = paramType;
    return paramType.elem;
}

function resolveScalarExpressionOps(type_lhs, operator, type_rhs) {
=======
function resolveScalarExpressionOps(operator, argTypes) {
>>>>>>> 08d0d99d
    let op = Builtin.ScalarExpressionOps[operator];
    if (!op)
        throw new TypeError('Invalid operator ' + operator);
    for (let overload of op.types) {
        if (argTypes.length !== overload.length-1)
            continue;
        let typeScope = {};
        let good = true;
        for (let i = 0; i < argTypes.length; i++) {
            if (!Type.isAssignable(argTypes[i], overload[i], typeScope, true)) {
                good = false;
                break;
            }
        }
        if (!good)
            continue;
        if (overload[overload.length-1].isMeasure && typeScope['_unit'])
            return [overload, Type.Measure(typeScope['_unit'])];
        return [overload, overload[overload.length-1]];
    }
    throw new TypeError(`Invalid parameter types ${argTypes.join(', ')} for ${operator}`);
}

function resolveFilterOverload(type_lhs, operator, type_rhs) {
    log('resolve filter overload');
    let op = Builtin.BinaryOps[operator];
    if (!op)
        throw new TypeError('Invalid operator ' + operator);
    if (type_lhs.isEntity && operator === '=~') {
        // using isAssignable will accept the operator (because it casts everything to String)
        // but we don't want that
        throw new TypeError(`Invalid parameter types ${type_lhs} and ${type_rhs} for ${operator}`);
    }
    for (let overload of op.types) {
        let typeScope = {};
        if (!Type.isAssignable(type_lhs, overload[0], typeScope, true))
            continue;
        if (!Type.isAssignable(type_rhs, overload[1], typeScope, true))
            continue;
        if (!Type.isAssignable(overload[2], Type.Boolean, typeScope, true))
            continue;
        return overload;
    }
    throw new TypeError(`Invalid parameter types ${type_lhs} and ${type_rhs} for ${operator}`);
}

async function typeCheckMacro(ast, schema, scope, schemas, classes, useMeta) {
    // TODO: actually typecheck macro, using schemaRetriever
    const computeDef = schema.class.getMacro(ast.name);
    if (!computeDef)
        throw new TypeError(`Computation macro ${ast.name} not found.`);
    return computeDef.type;
}

async function typeCheckFilter(ast, schema, scope, schemas, classes, useMeta) {
    log('Type check filter ...');
    if (schema && schema.no_filter)
        throw new TypeError('Filter is not allowed on a query that has been filtered on a parameter marked as unique');
    return (async function recursiveHelper(ast) {
        if (!ast)
            return Promise.resolve();
        if (ast.isTrue || ast.isFalse)
            return Promise.resolve();
        if (ast.isAnd || ast.isOr)
            return Promise.all(ast.operands.map((op) => recursiveHelper(op)));
        if (ast.isNot)
            return recursiveHelper(ast.expr);

        if (ast.isAtom) {
            let name = ast.name;
            let type_lhs = undefined;
            if (schema)
                type_lhs = schema.inReq[name] || schema.inOpt[name] || schema.out[name];
            if (!type_lhs)
                type_lhs = scope.get(name);
            if (!type_lhs)
                throw new TypeError('Invalid filter parameter ' + name);
            let type_rhs = await typeCheckValue(ast.value, scope, schemas, classes, useMeta);
            ast.overload = resolveFilterOverload(type_lhs, ast.operator, type_rhs);
            return Promise.resolve();
        }

        if (ast.isCompute) {
            let type_lhs = await typeCheckValue(ast.lhs, scope, schemas, classes, useMeta);
            let type_rhs = await typeCheckValue(ast.rhs, scope, schemas, classes, useMeta);
            ast.overload = resolveFilterOverload(type_lhs, ast.operator, type_rhs);
            return Promise.resolve();
        }

        if (ast.isVarRef) {
            const type = await typeCheckMacro(ast, schema, scope, schemas, classes, useMeta);
            if (type !== Type.Boolean)
                throw new TypeError(`Invalid type of Macro ${ast.name}`);
            return Promise.resolve();
        }

        assert(ast.isExternal);
        if (ast.schema === null)
            ast.schema = await loadSchema(schemas, classes, ast, 'query', useMeta);
        await typeCheckInputArgs(ast, ast.schema, scope, schemas, classes, useMeta);
        addRequiredInputParamsInvocation(ast, null);
        return typeCheckFilter(ast.filter, ast.schema, scope, schemas, classes, useMeta);
    })(ast);
}

function resolveAggregationOverload(ast, operator, field, schema) {
    let fieldType = schema.out[field];
    if (!fieldType)
        throw new TypeError('Invalid aggregation field ' + field);
    let ag = Builtin.Aggregations[operator];
    if (!ag)
        throw new TypeError('Invalid aggregation ' + operator);

    for (let overload of ag.types) {
        let typeScope = {};
        if (!Type.isAssignable(fieldType, overload[0], typeScope, true))
            continue;

        ast.overload = overload.map((t) => resolveTypeVars(t, typeScope));
        return ast.overload[1];
    }

    throw new TypeError('Invalid field type ' + fieldType + ' for ' + operator);
}

function cleanOutput(schema, scope) {
    scope.cleanOutput();
    return schema.filterArguments((a) => a.is_input);
}

function addOutput(schema, name, type, scope, nl_annotations = {}) {
    scope.add(name, type);
    return schema.addArguments([new Ast.ArgumentDef(schema.location,
        Ast.ArgDirection.OUT, name, type, { nl: nl_annotations })]);
}

function typeCheckAggregation(ast, scope) {
    let name, type, nl_annotations;
    if (ast.field === '*') {
        if (ast.operator !== 'count')
            throw new TypeError('* is not a valid argument to ' + ast.operator);
        type = Type.Number;
        ast.overload = [Type.Any, type];
        name = ast.alias ? ast.alias : 'count';
        nl_annotations = { canonical: 'count' };
    } else {
        type = resolveAggregationOverload(ast, ast.operator, ast.field, ast.table.schema);
        name = ast.alias ? ast.alias : ast.field;
        nl_annotations = ast.table.schema.getArgument(ast.field).nl_annotations;
    }

    ast.schema = addOutput(cleanOutput(ast.table.schema, scope), name, type, scope, nl_annotations);
}

async function typeCheckComputation(ast, innerSchema, scope, schemas, classes, useMeta) {
    let name = ast.alias ? ast.alias : Utils.getScalarExpressionName(ast.expression);
    let type = await typeCheckValue(ast.expression, scope, schemas, classes, useMeta);

    ast.schema = addOutput(innerSchema, name, type, scope);
}

function typeCheckSort(ast, scope) {
    let fieldType = ast.table.schema.out[ast.field];
    if (!fieldType)
        throw new TypeError('Invalid sort field ' + ast.field);
    if (!fieldType.isComparable())
        throw new TypeError(`Invalid sort of non-comparable field ${ast.field}`);

    ast.schema = ast.table.schema;
}

async function typeCheckIndex(ast, scope, schemas, classes, useMeta) {
    if (ast.indices.length === 1) {
        const valueType = await typeCheckValue(ast.indices[0], scope, schemas, classes, useMeta);
        if (valueType.isArray) {
            if (!Type.isAssignable(valueType, Type.Array(Type.Number)))
                throw new TypeError(`Invalid index parameter, must be of type Array(Number)`);
        } else {
            if (!Type.isAssignable(valueType, Type.Number))
                throw new TypeError(`Invalid index parameter, must be a Number`);
        }
    } else {
        for (let index of ast.indices) {
            const valueType = await typeCheckValue(index, scope, schemas, classes, useMeta);
            if (!Type.isAssignable(valueType, Type.Number))
                throw new TypeError(`Invalid index parameter, must be a Number`);
        }
    }

    ast.schema = ast.table.schema;
}

async function typeCheckSlice(ast, scope, schemas, classes, useMeta) {
    const baseType = await typeCheckValue(ast.base, scope, schemas, classes, useMeta);
    const limitType = await typeCheckValue(ast.limit, scope, schemas, classes, useMeta);
    if (!Type.isAssignable(baseType, Type.Number))
        throw new TypeError(`Invalid slice offset parameter, must be a Number`);
    if (!Type.isAssignable(limitType, Type.Number))
        throw new TypeError(`Invalid slice limit parameter, must be a Number`);

    ast.schema = ast.table.schema;
}

function typeCheckMonitor(ast) {
    if (ast.args) {
        ast.args.forEach((arg) => {
            if (!ast.schema.hasArgument(arg) ||
                ast.schema.isArgInput(arg))
                throw new TypeError('Invalid field name ' + arg);
        });
    }
    if (!ast.schema.is_monitorable)
        throw new TypeError('monitor() applied to a non-monitorable query');

    return Promise.resolve();
}

function resolveFilter(filter, schema) {
    schema = schema.clone();

    // require_filter field is cleared after a filter
    schema.require_filter = false;
    if (schema.annotations)
        schema.annotations.require_filter = Ast.Value.Boolean(false);

    schema.no_filter = false;
    /*
    schema.no_filter = (function recursiveHelper(ast) {
        if (!ast)
            return false;
        if (ast.isTrue || ast.isFalse)
            return false;
        if (ast.isCompute)
            return false;
        if (ast.isVarRef)
            return false;
        if (ast.isNot)
            return recursiveHelper(ast.expr);
        if (ast.isOr)
            return false;
        if (ast.isAnd) {
            const result = ast.operands.map((op) => recursiveHelper(op));
            if (result.includes(true))
                throw new TypeError('Filtering on parameter marked as unique cannot be combined with other filters');
            else
                return false;
        }
        if (ast.isAtom) {
            return !!schema.getArgument(ast.name).unique && ast.operator === '==';
        } else {
            assert(ast.isExternal);
            return false;
        }
    })(filter);
     */

    return schema;
}

function resolveProjection(args, schema, scope) {
    if (Object.keys(schema.out).length === 1)
        throw new TypeError('No projection is allowed if there is only one output parameter');
    if (args.length < 1) // this could be caused by normalization with nested projections
        throw new TypeError(`Invalid empty projection`);
    args = new Set(args);
    for (let arg of args) {
        if (!schema.hasArgument(arg))
            throw new TypeError('Invalid field name ' + arg);
    }
    Object.keys(schema.out).forEach((arg) => {
        if (!args.has(arg))
            scope.remove(arg);
    });
    // if default_projection is non-empty, it's overwritten after a projection
    schema.default_projection = [];
    if (schema.annotations)
        schema.annotations.default_projection = Ast.Value.Array([]);
    return schema.filterArguments((a) => a.is_input || args.has(a.name));
}

function resolveJoin(ast, lhs, rhs) {
    const joinargs = [];
    const joinargnames = new Set;
    const joinparams = new Set;
    for (let inParam of ast.in_params)
        joinparams.add(inParam.name);

    for (let rhsarg of rhs.iterateArguments()) {
        if (joinargnames.has(rhsarg.name))
            continue;
        if (joinparams.has(rhsarg.name))
            continue;
        joinargs.push(rhsarg);
        joinargnames.add(rhsarg.name);
    }
    for (let lhsarg of lhs.iterateArguments()) {
        if (joinargnames.has(lhsarg.name))
            continue;
        joinargs.push(lhsarg);
        joinargnames.add(lhsarg.name);
    }

    return new Ast.ExpressionSignature(
        ast.location,
        ast instanceof Ast.Stream ? 'stream' : 'query',
        null,
        [],
        joinargs,
        {
            is_list: lhs.is_list || rhs.is_list,
            is_monitorable: lhs.is_monitorable && rhs.is_monitorable,
            require_filter: lhs.require_filter || rhs.require_filter,
            default_projection: [...new Set(lhs.default_projection.concat(rhs.default_projection))],
            no_filter: lhs.no_filter && rhs.no_filter
        }
    );
}

const VALID_DEVICE_ATTRIBUTES = ['name'];

async function typeCheckInputArgs(ast, schema, scope, schemas, classes, useMeta) {
    if (!ast.isVarRef && !ast.isJoin) {
        assert(ast.selector);

        if (ast.selector.isDevice) {
            let dupes = new Set;

            const attrscope = scope ? scope.clone() : null;
            if (attrscope)
                attrscope.cleanOutput();
            for (let attr of ast.selector.attributes) {
                if (dupes.has(attr.name))
                    throw new TypeError(`Duplicate device attribute ${attr.name}`);
                dupes.add(attr.name);

                if (VALID_DEVICE_ATTRIBUTES.indexOf(attr.name) < 0)
                    throw new TypeError(`Invalid device attribute ${attr.name}`);

                if (!attr.value.isVarRef && !attr.value.isConstant())
                    throw new TypeError(`Device attribute ${attr.value} must be a constant or variable`);
                const valueType = await typeCheckValue(attr.value, attrscope, schemas, classes, useMeta);
                if (!Type.isAssignable(valueType, Type.String, {}, false) || attr.value.isUndefined)
                    throw new TypeError(`Invalid type for device attribute ${attr.name}, have ${valueType}, need String`);
            }

            if (ast.selector.id && ast.selector.all)
                throw new TypeError(`all=true device attribute is incompatible with setting a device ID`);

            if (ast.selector.kind in classes) {
                const classdef = classes[ast.selector.kind];

                if (classdef.extends && classdef.extends.length === 1 && classdef.extends[0] === 'org.thingpedia.builtin.thingengine.remote')
                    ast.__effectiveSelector = new Ast.Selector.Device(ast.selector.location, 'org.thingpedia.builtin.thingengine.remote', ast.selector.id, ast.selector.principal, ast.selector.attributes.slice());
                else
                    ast.__effectiveSelector = ast.selector;
            } else {
                ast.__effectiveSelector = ast.selector;
            }
        }
    }

    var presentParams = new Set;
    for (let inParam of ast.in_params) {
        let inParamType = schema.getArgType(inParam.name);
        if (!inParamType || !schema.isArgInput(inParam.name))
            throw new TypeError('Invalid input parameter ' + inParam.name);

        const valueType = await typeCheckValue(inParam.value, scope, schemas, classes, useMeta);
        if (!Type.isAssignable(valueType, inParamType, {}, true))
            throw new TypeError(`Invalid type for parameter ${inParam.name}, have ${valueType}, need ${inParamType}`);
        if (presentParams.has(inParam.name))
            throw new TypeError('Duplicate input param ' + inParam.name);
        presentParams.add(inParam.name);
    }

    return schema.filterArguments((arg) => !presentParams.has(arg.name));
}

async function typeCheckTable(ast, schemas, scope, classes, useMeta = false) {
    if (ast.isVarRef) {
        ast.schema = await typeCheckInputArgs(ast, ast.schema, scope, schemas, classes, useMeta);
        scope.addAll(ast.schema.out);
    } else if (ast.isResultRef) {
        if (!Type.isAssignable(await typeCheckValue(ast.index, scope, schemas, classes, useMeta), Type.Number))
            throw new TypeError(`Invalid result index parameter, must be a Number`);
        scope.addAll(ast.schema.out);
    } else if (ast.isInvocation) {
        ast.schema = await typeCheckInputArgs(ast.invocation, ast.invocation.schema, scope, schemas, classes, useMeta);
        scope.addAll(ast.schema.out);
    } else if (ast.isFilter) {
        await typeCheckTable(ast.table, schemas, scope, classes, useMeta);
        await typeCheckFilter(ast.filter, ast.table.schema, scope, schemas, classes, useMeta);
        ast.schema = resolveFilter(ast.filter, ast.table.schema);
    } else if (ast.isProjection) {
        await typeCheckTable(ast.table, schemas, scope, classes, useMeta);
        ast.schema = resolveProjection(ast.args, ast.table.schema, scope);
    } else if (ast.isAlias) {
        await typeCheckTable(ast.table, schemas, scope, classes, useMeta);
        ast.schema = ast.table.schema;
        scope.addGlobal(ast.name, ast.schema);
        scope.prefix(ast.name);
    } else if (ast.isAggregation) {
        await typeCheckTable(ast.table, schemas, scope, classes, useMeta);
        typeCheckAggregation(ast, scope);
    } else if (ast.isSort) {
        await typeCheckTable(ast.table, schemas, scope, classes, useMeta);
        typeCheckSort(ast, scope);
    } else if (ast.isIndex) {
        await typeCheckTable(ast.table, schemas, scope, classes, useMeta);
        await typeCheckIndex(ast, scope, schemas, classes, useMeta);
    } else if (ast.isSlice) {
        await typeCheckTable(ast.table, schemas, scope, classes, useMeta);
        await typeCheckSlice(ast, scope, schemas, classes, useMeta);
    } else if (ast.isJoin) {
        let leftscope = new Scope(scope);
        let rightscope = new Scope(scope);

        await typeCheckTable(ast.lhs, schemas, leftscope, classes, useMeta);
        await typeCheckTable(ast.rhs, schemas, rightscope, classes, useMeta);
        leftscope.$has_event = true;
        await typeCheckInputArgs(ast, ast.rhs.schema, leftscope, schemas, classes, useMeta);
        ast.schema = resolveJoin(ast, ast.lhs.schema, ast.rhs.schema);
        scope.merge(leftscope);
        scope.merge(rightscope);
    } else if (ast.isWindow || ast.isTimeSeries) {
        if (ast.isWindow && (!(await typeCheckValue(ast.base, scope, schemas, classes, useMeta)).isNumber
            || !(await typeCheckValue(ast.delta, scope, schemas, classes, useMeta)).isNumber))
            throw new TypeError('Invalid range for window');
        if (ast.isTimeSeries && (!(await typeCheckValue(ast.base, scope, schemas, classes, useMeta)).isDate
            || !Type.isAssignable(await typeCheckValue(ast.delta, scope, schemas, classes, useMeta), Type.Measure('ms'))))
            throw new TypeError('Invalid time range');
        await typeCheckStream(ast.stream, schemas, scope, classes, useMeta);
        ast.schema = ast.stream.schema;
    } else if (ast.isSequence || ast.isHistory) {
        if (ast.isSequence && (!(await typeCheckValue(ast.base, scope, schemas, classes, useMeta)).isNumber
            || !(await typeCheckValue(ast.delta, scope, schemas, classes, useMeta)).isNumber))
            throw new TypeError('Invalid range for window');
        if (ast.isHistory && (!(await typeCheckValue(ast.base, scope, schemas, classes, useMeta)).isDate
            || !Type.isAssignable(await typeCheckValue(ast.delta, scope, schemas, classes, useMeta), Type.Measure('ms'))))
            throw new TypeError('Invalid time range');
        await typeCheckStream(ast.table, schemas, scope, classes, useMeta);
        ast.schema = ast.table.schema;
    } else if (ast.isCompute) {
        await typeCheckTable(ast.table, schemas, scope, classes, useMeta);
        await typeCheckComputation(ast, ast.table.schema, scope, schemas, classes, useMeta);
    } else {
        throw new Error('Not Implemented');
    }
}

async function typeCheckStream(ast, schemas, scope, classes, useMeta = false) {
    if (ast.isVarRef) {
        ast.schema = await typeCheckInputArgs(ast, ast.schema, scope, schemas, classes, useMeta);
        scope.addAll(ast.schema.out);
    } else if (ast.isTimer) {
<<<<<<< HEAD
        ast.schema = new Ast.ExpressionSignature(ast.location, 'stream', null, [], [], { is_list: false, is_monitorable: true });
        if (!Type.isAssignable(typeForValue(ast.base, scope), Type.Date, {}, true))
=======
        ast.schema = new Ast.ExpressionSignature('stream', null, [], [], { is_list: false, is_monitorable: true });
        if (!Type.isAssignable(await typeCheckValue(ast.base, scope, schemas, classes, useMeta), Type.Date, {}, true))
>>>>>>> 08d0d99d
            throw new TypeError(`Invalid type for timer base`);
        if (!Type.isAssignable(await typeCheckValue(ast.interval, scope, schemas, classes, useMeta), Type.Measure('ms'), {}, true))
            throw new TypeError(`Invalid type for timer interval`);
        scope.addAll(ast.schema.out);
    } else if (ast.isAtTimer) {
        ast.schema = new Ast.ExpressionSignature(ast.location, 'stream', null, [], [], { is_list: false, is_monitorable: true });
        for (let i = 0; i < ast.time.length; i++) {
            const value = ast.time[i];
            if (!Type.isAssignable(await typeCheckValue(value, scope, schemas, classes, useMeta), Type.Time, {}, true))
            throw new TypeError(`Invalid type for attimer time`);
        }
        if (ast.expiration_date !== null) {
            if (!Type.isAssignable(await typeCheckValue(ast.expiration_date, scope, schemas, classes, useMeta), Type.Date, {}, true))
                throw new TypeError(`Invalid type for attimer expiration_date`);
        }
        scope.addAll(ast.schema.out);
    } else if (ast.isMonitor) {
        await typeCheckTable(ast.table, schemas, scope, classes, useMeta);
        ast.schema = ast.table.schema;
        await typeCheckMonitor(ast);
    } else if (ast.isEdgeNew) {
        await typeCheckStream(ast.stream, schemas, scope, classes, useMeta);
        ast.schema = ast.stream.schema;
    } else if (ast.isEdgeFilter) {
        await typeCheckStream(ast.stream, schemas, scope, classes, useMeta);
        ast.schema = ast.stream.schema;
        await typeCheckFilter(ast.filter, ast.schema, scope, schemas, classes, useMeta);
    } else if (ast.isFilter) {
        await typeCheckStream(ast.stream, schemas, scope, classes, useMeta);
        ast.schema = resolveFilter(ast.filter, ast.stream.schema);
        await typeCheckFilter(ast.filter, ast.schema, scope, schemas, classes, useMeta);
    } else if (ast.isAlias) {
        await typeCheckStream(ast.stream, schemas, scope, classes, useMeta);
        ast.schema = ast.stream.schema;
        scope.addGlobal(ast.name, ast.schema);
        scope.prefix(ast.name);
    } else if (ast.isProjection) {
        await typeCheckStream(ast.stream, schemas, scope, classes, useMeta);
        ast.schema = resolveProjection(ast.args, ast.stream.schema, scope);
    } else if (ast.isJoin) {
        let leftscope = new Scope(scope);
        let rightscope = new Scope(scope);

        await typeCheckStream(ast.stream, schemas, leftscope, classes, useMeta);
        await typeCheckTable(ast.table, schemas, rightscope, classes, useMeta);
        leftscope.$has_event = true;
        await typeCheckInputArgs(ast, ast.table.schema, leftscope, schemas, classes, useMeta);
        ast.schema = resolveJoin(ast, ast.stream.schema, ast.table.schema);
        scope.merge(leftscope);
        scope.merge(rightscope);
    } else if (ast.isCompute) {
        await typeCheckStream(ast.stream, schemas, scope, classes, useMeta);
        await typeCheckComputation(ast, ast.stream.schema, scope, schemas, classes, useMeta);
    } else {
        throw new Error('Not Implemented');
    }
}

async function typeCheckAction(ast, schemas, scope, classes, useMeta) {
    if (ast.isInvocation)
        ast.schema = await typeCheckInputArgs(ast.invocation, ast.invocation.schema, scope, schemas, classes, useMeta);
    else
        ast.schema = await typeCheckInputArgs(ast, ast.schema, scope, schemas, classes, useMeta);
}

function addRequiredInputParamsInvocation(prim, extrainparams) {
    let present = new Set;
    for (let in_param of prim.in_params)
        present.add(in_param.name);

    for (let name in prim.schema.inReq) {
        if (!present.has(name) && (!extrainparams || !extrainparams.has(name)))
            prim.in_params.push(new Ast.InputParam(prim.location, name, Ast.Value.Undefined(true)));
    }
}

function addRequiredInputParamsStream(stream) {
    if (stream.isTimer || stream.isAtTimer)
        return;
    if (stream.isJoin) {
        let extrainparams = new Set(stream.in_params.map((ip) => ip.name));
        addRequiredInputParamsStream(stream.stream);
        addRequiredInputParamsTable(stream.table, extrainparams);
        return;
    }

    if (stream.isVarRef)
        addRequiredInputParamsInvocation(stream, null);
    else if (Utils.isUnaryStreamToStreamOp(stream))
        addRequiredInputParamsStream(stream.stream);
    else if (Utils.isUnaryTableToStreamOp(stream))
        addRequiredInputParamsTable(stream.table, null);
    else
        throw new TypeError();
}
function addRequiredInputParamsTable(table, extrainparams) {
    if (table.isJoin) {
        let newextrainparams = new Set(table.in_params.map((ip) => ip.name));
        if (extrainparams) {
            for (let name in extrainparams)
                newextrainparams.add(name);
        }
        addRequiredInputParamsTable(table.lhs, extrainparams);
        addRequiredInputParamsTable(table.rhs, newextrainparams);
        return;
    }

    if (table.isResultRef)
        return;
    if (table.isVarRef)
        addRequiredInputParamsInvocation(table, extrainparams);
    else if (table.isInvocation)
        addRequiredInputParamsInvocation(table.invocation, extrainparams);
    else if (Utils.isUnaryStreamToTableOp(table))
        addRequiredInputParamsStream(table.stream);
    else if (Utils.isUnaryTableToTableOp(table))
        addRequiredInputParamsTable(table.table, extrainparams);
    else
        throw new TypeError();
}

function addRequiredInputParamsAction(action) {
    if (action.isVarRef)
        addRequiredInputParamsInvocation(action, null);
    else if (action.isInvocation)
        addRequiredInputParamsInvocation(action.invocation, null);
    else
        throw new TypeError();
}

async function loadAllSchemas(ast, schemas, scope, classes, useMeta) {
    return await Promise.all(Array.from(ast.iteratePrimitives(true)).map(async ([primType, prim]) => {
        if (primType === 'table' || primType === 'filter')
            primType = 'query';

        let schema;
        if (prim.isVarRef) {
            if (scope.has(prim.name))
                schema = scope.get(prim.name);
            else
                schema = await schemas.getMemorySchema(prim.name, useMeta);
            if (schema === null)
                throw new TypeError(`Cannot find declaration ${prim.name} in memory`);
<<<<<<< HEAD
            if (schema === Type.Table)
                schema = new Ast.ExpressionSignature(prim.location, 'query', null, [], [], {});
            if (schema === Type.Stream)
                schema = new Ast.ExpressionSignature(prim.location, 'stream', null, [], [], {});
=======
>>>>>>> 08d0d99d
            if (!(schema instanceof Ast.ExpressionSignature) || schema.functionType !== primType)
                throw new TypeError(`Variable ${prim.name} does not name a ${primType}`);
        } else if (prim.isResultRef) {
            schema = await Utils.getSchemaForSelector(schemas, prim.kind, prim.channel, 'query', useMeta, classes);

            // clone and remove all input parameters
            schema = schema.filterArguments((a) => !a.is_input);

            // monitoring a result ref does not make sense, the result will not change
            schema.is_monitorable = false;
        } else {
            schema = await loadSchema(schemas, classes, prim, primType, useMeta);
        }
        if (prim.schema === null)
            prim.schema = schema;
    }));
}

async function typeCheckClass(klass, schemas, classes, useMeta, isLibrary) {
    if (!isLibrary) {
        if (klass.extends && klass.extends[0] === 'remote')
            klass.extends = ['org.thingpedia.builtin.thingengine.remote'];
        if (klass.extends && klass.extends.length !== 1 && klass.extends[0] !== 'org.thingpedia.builtin.thingengine.remote')
            throw new TypeError('Inline class definitions that extend other than @org.thingpedia.builtin.thingengine.remote are not supported');
    }

    Object.entries(klass.metadata).forEach(([name, value]) => {
        if (typeof value !== 'string')
            throw new TypeError('Invalid value type for natural language annotations');
    });
    let imported = new Set();
    for (let import_stmt of klass.imports) {
        if (import_stmt.isMixin) {
            for (let facet of import_stmt.facets) {
                if (['config', 'loader'].includes(facet) && klass.is_abstract)
                    throw new TypeError('Abstract class should not contain config or loader modules');
                if (imported.has(facet))
                    throw new TypeError(`${facet} mixin imported multiple times`);
                imported.add(facet);
            }
            let mixin = await schemas.getMixins(import_stmt.module);
            await typeCheckMixin(import_stmt, mixin, schemas, classes, useMeta);
        }
    }
    Object.entries(klass.queries).forEach(([name, query]) => {
        typeCheckFunctionDef('query', query);
    });
    Object.entries(klass.actions).forEach(([name, action]) => {
        typeCheckFunctionDef('action', action);
    });
}

async function typeCheckMixin(import_stmt, mixin, schemas, classes, useMeta) {
    let presentParams = new Set();
    for (let in_param of import_stmt.in_params) {
        if (!in_param.value.isConstant())
            throw new TypeError(`Mixin parameter ${in_param.name} must be a constant`);
        let i = mixin.args.indexOf(in_param.name);
        if (i === -1 || !mixin.is_input[i])
            throw new TypeError(`Invalid parameter ${in_param.name} for mixin ${mixin.kind}`);
        let inParamType = mixin.types[i];
        const valueType = await typeCheckValue(in_param.value, new Scope, schemas, classes, useMeta);
        if (!Type.isAssignable(valueType, inParamType, {}, true))
            throw new TypeError(`Invalid type for parameter ${in_param.name}, have ${valueType}, need ${inParamType}`);
        if (presentParams.has(in_param.name))
            throw new TypeError(`Duplicate input parameter ${in_param.name}`);
        presentParams.add(in_param.name);
    }
    for (let i = 0; i < mixin.args.length; i ++ ) {
        if (mixin.required[i] && !presentParams.has(mixin.args[i]))
            throw new TypeError(`Missing required parameter ${mixin.args[i]}`);
    }
}

function typeCheckMetadata(func) {
    Object.entries(func.metadata).forEach(([name, value]) => {
        if (name === 'canonical' && typeof value === 'object') {
            if (!('default' in value))
                throw new TypeError(`"default" is required in canonical to specify which phrase to use by default`);
            if (!(value.default in value))
                throw new TypeError(`Missing the specified default phrase in canonical.`);
            Object.entries(value).forEach(([name, value]) => {
                if (name === 'default') {
                    if (typeof value !== 'string')
                        throw new TypeError(`Invalid value type for ${name} in canonical, expected a string`);
                } else if (name === 'apv' || name === 'npv') {
                    if (typeof value !== 'boolean')
                        throw new TypeError(`Invalid value type for ${name} in canonical, expected a boolean`);
                } else {
                    if (!Array.isArray(value))
                        throw new TypeError(`Invalid value type for ${name} in canonical, expected an array`);
                    value.forEach((v) => {
                        if (typeof v !== 'string')
                            throw new TypeError(`Invalid value type for ${name} in canonical, expected an array of strings`);
                    });
                }
            });
        } else if (name === 'formatted') {
            // FIXME check harder
            if (!Array.isArray(value))
                throw new TypeError('Expected an array for "formatted" annotation');
        } else if (typeof value !== 'string') {
            throw new TypeError(`Invalid value type for natural language annotation ${name}`);
        }
    });
}

function typeCheckFunctionAnnotations(func) {
    Object.entries(func.annotations).forEach(([name, value]) => {
        if (!value.isConstant())
            throw new Error(`Annotation #[${name}] must be a constant`);

        switch (name) {
            case 'doc':
            case 'url':
                if (!value.isString)
                    throw new TypeError(`Invalid type ${value.getType()} for #[${name}] annotation, expected a string`);
                break;
            case 'handle_thingtalk':
            case 'require_filter':
                if (!value.isBoolean)
                    throw new TypeError(`Invalid type ${value.getType()} for #[${name}] annotation, expected a boolean`);
                break;
            case 'default_projection':
                if (!value.isArray)
                    throw new TypeError(`Invalid type ${value.getType()} for #[${name}] annotation, expected an array`);
                value.value.forEach((param) => {
                    if (!param.isString)
                        throw new TypeError(`Invalid type ${param.getType()} for ${param.value} in #[${name}] annotation, expected a string`);
                    if (!func.args.includes(param.value))
                        throw new TypeError(`Invalid parameter ${param.value} in #[${name}] annotation, the parameter does not exist.`);
                });
                break;
            default:
        }
    });
}

function typeEqual(t1, t2) {
    // TODO: replace this once we switch away from adt
    if (t1.isCompound && t2.isCompound) {
        if (t1.name !== t2.name)
            return false;
        if (Object.keys(t1.fields).length !== Object.keys(t2.fields).length)
            return false;
        for (let f in t1.fields) {
            if (!(f in t2.fields))
                return false;
            if (!typeEqual(t1.fields[f].type, (t2.fields[f].type)))
                return false;
        }
        return true;
    } else if (t1.isEnum && t2.isEnum) {
        if (t1.entries.length !== t2.entries.length)
            return false;
        for (let entry of t1.entries) {
            if (!t2.entries.includes(entry))
                return false;
        }
        return true;
    } else {
        return t1.equals(t2);
    }
}

function typeCheckFunctionInheritance(func) {
    if (func.extends.length === 0)
        return;
    const functions = [];
    const args = {};
    for (let fname of func.iterateBaseFunctions()) {
        if (functions.includes(fname))
            continue;
        functions.push(fname);
        const f = func.class.getFunction(func.functionType, fname);
        if (!f)
            throw new TypeError(`Cannot find ${func.functionType} with name ${fname}`);
        for (let a of f.args) {
            // parameters with the same name are allowed, but must have the same type
            if (a in args) {
                // skip entities when check correctness
                // FIXME: implement entity inheritance
                if (args[a].isEntity && f.getArgType(a).isEntity)
                    continue;
                if (!typeEqual(args[a], (f.getArgType(a))))
                    throw new TypeError(`Parameter ${a} is defined multiple times in ${func.functionType} ${func.name} with different types`);
            } else {
                args[a] = f.getArgType(a);
            }
        }

        if (func.is_monitorable && !f.is_monitorable)
            throw new TypeError(`Monitorable query ${func.name} cannot extends non-monitorable query ${f.name}`);
            // the reverse is allowed
            // e.g., if func add a new non-monitorable parameter to monitable function f, func becomes non-monitorable
    }
}

function typeCheckFunctionDef(type, func) {
    for (let argname of func.args) {
        const type = func.getArgType(argname);
        if (type.isUnknown)
            throw new TypeError(`Invalid type ${type.name}`);
        typeCheckMetadata(func.getArgument(argname));
    }

    typeCheckMetadata(func);
    typeCheckFunctionAnnotations(func);
    typeCheckFunctionInheritance(func);

    if (type === 'query') {
        if (func.is_monitorable) {
            let poll_interval = func.annotations['poll_interval'];
            if (poll_interval) {
                if (!(poll_interval.isMeasure) || Units.normalizeUnit(poll_interval.unit) !== 'ms')
                    throw new TypeError(`Invalid value type for poll_interval.`);
            }
        } else if ('poll_interval' in func.annotations) {
            throw new TypeError(`Invalid annotation poll_interval for non-monitorable query ${func.name}.`);
        }
    }

    if (type === 'action') {
        if ('poll_interval' in func.annotations)
            throw new TypeError(`Invalid annotation poll_interval for action ${func.name}.`);
        if (func.is_monitorable)
            throw new TypeError(`Action is not monitorable.`);
        if (func.is_list)
            throw new TypeError(`Action returns nothing.`);
        for (let arg in func._argmap) {
            if (!func._argmap[arg].is_input)
                throw new TypeError(`Action cannot have output parameter.`);
        }
    }
}

function typeCheckDeclarationArgs(args) {
    for (let name in args) {
        let type = args[name];
        if (type.isUnknown)
            throw new TypeError(`Invalid type ${type.name}`);
    }
}

async function typeCheckDeclarationCommon(ast, schemas, scope, classes, useMeta) {
    typeCheckDeclarationArgs(ast.args);
    scope.addLambdaArgs(ast.args);
    await loadAllSchemas(ast, schemas, scope, classes, useMeta);

    switch (ast.type) {
        case 'stream':
            addRequiredInputParamsStream(ast.value);
            await typeCheckStream(ast.value, schemas, scope, classes, useMeta);
            break;
        case 'query':
            addRequiredInputParamsTable(ast.value, null);
            await typeCheckTable(ast.value, schemas, scope, classes, useMeta);
            break;
        case 'action':
            addRequiredInputParamsAction(ast.value);
            await typeCheckAction(ast.value, schemas, scope, classes, useMeta);
            break;
        case 'program':
        case 'procedure':
            await typeCheckProgram(ast.value, schemas, useMeta, classes, scope);
            if (ast.type === 'procedure') {
                for (let stmt of ast.value.rules) {
                    if (stmt.isRule)
                        throw new TypeError(`Continuous statements are not allowed in nested procedures`);
                }
            }

            break;
        default:
            throw new TypeError(`Invalid declaration type ${ast.type}`);
    }
}

function makeFunctionSchema(ast) {
    // remove all input parameters (which will be filled with undefined)
    // and add the lambda arguments
    const argdefs = ast.value.schema.args
        .map((argname) => ast.value.schema.getArgument(argname))
        .filter((arg) => !arg.is_input)
        .concat(Object.keys(ast.args).map((name) =>
        new Ast.ArgumentDef(ast.location, Ast.ArgDirection.IN_REQ, name, ast.args[name], {})));

    return new Ast.FunctionDef(
        ast.location,
        ast.type,
        ast.value.class,
        ast.name,
        [],
        {
            is_list: ast.value.schema.is_list,
            is_monitorable: ast.value.schema.is_monitorable
        },
        argdefs,
        {
            nl: ast.nl_annotations,
            impl: ast.impl_annotations
        }
    );
}

function makeProgramSchema(ast) {
    // a program returns nothing, so the only arguments are input arguments
    const argdefs = Object.keys(ast.args).map((name) =>
        new Ast.ArgumentDef(ast.location, Ast.ArgDirection.IN_REQ, name, ast.args[name], {}));

    // a program can be called on the action side, so it's an action
    return new Ast.FunctionDef(ast.location, 'action', null, ast.name, [],
        { is_list: false, is_monitorable: false}, argdefs,
        { nl: ast.nl_annotations, impl: ast.impl_annotations });
}

async function typeCheckDeclaration(ast, schemas, scope, classes, useMeta) {
    await typeCheckDeclarationCommon(ast, schemas, scope, classes, useMeta);
    typeCheckMetadata(ast);

    if (ast.type === 'program' || ast.type === 'procedure')
        ast.schema = makeProgramSchema(ast);
    else
        ast.schema = makeFunctionSchema(ast);
    scope.addGlobal(ast.name, ast.schema);
}

async function typeCheckExample(ast, schemas, classes = {}, useMeta = false) {
    await typeCheckDeclarationCommon(ast, schemas, new Scope(), classes, useMeta);

    if (!Array.isArray(ast.utterances))
        throw new TypeError('Utterances annotation expects an array');
    for (let utterance of ast.utterances) {
        if (typeof utterance !== 'string')
            throw new TypeError('Utterance can only be a string');
    }
}

async function typeCheckAssignment(ast, schemas, scope, classes, useMeta = false) {
    await loadAllSchemas(ast, schemas, scope, classes, useMeta);
    addRequiredInputParamsTable(ast.value, null);
    await typeCheckTable(ast.value, schemas, scope, classes, useMeta);

    // remove all input parameters (which we have filled with $undefined)
    ast.schema = ast.value.schema.filterArguments((a) => !a.is_input);
    scope.addGlobal(ast.name, ast.schema);
}

async function typeCheckRule(ast, schemas, scope, classes, useMeta = false) {
    await loadAllSchemas(ast, schemas, scope, classes, useMeta);

    if (ast.table !== undefined && ast.table !== null) {
        addRequiredInputParamsTable(ast.table, null);
        await typeCheckTable(ast.table, schemas, scope, classes, useMeta);
        if (ast.table.schema.require_filter)
            throw new TypeError('Filter required');
    } else if (ast.stream !== undefined && ast.stream !== null) {
        addRequiredInputParamsStream(ast.stream);
        await typeCheckStream(ast.stream, schemas, scope, classes, useMeta);
        if (ast.stream.schema.require_filter)
            throw new TypeError('Filter required');
    }
    scope.$has_event = !!(ast.table || ast.stream);

    if (ast.actions.some((a) => a.isInvocation && a.invocation.selector.isBuiltin) && !ast.stream && !ast.table)
        throw new TypeError('Cannot return a result without a GET function');

    for (let prim of ast.actions)
        addRequiredInputParamsAction(prim);
    await Promise.all(
        ast.actions.map((action) => typeCheckAction(action, schemas, scope, classes, useMeta)));
}

async function typeCheckProgram(ast, schemas, useMeta = false, classes = {}, parentScope = null) {
    ast.classes.forEach((ast) => {
        classes[ast.name] = ast;
    });

    const scope = new Scope(parentScope);
    if (ast.principal !== null)
        await typecheckPrincipal(ast.principal, schemas, classes, useMeta);

    for (let klass of ast.classes)
        await typeCheckClass(klass, schemas, classes, useMeta, false);
    for (let decl of ast.declarations) {
        scope.clean();
        await typeCheckDeclaration(decl, schemas, scope, classes, useMeta);
    }
    /*if (ast.rules.length === 0 && ast.oninputs.length === 0)
        throw new TypeError(`A program must include at least one executable or oninput statement`);*/

    for (let decl of ast.rules) {
        scope.clean();
        if (decl.isAssignment)
            await typeCheckAssignment(decl, schemas, scope, classes, useMeta);
        else
            await typeCheckRule(decl, schemas, scope, classes, useMeta);
    }
    for (let choice of ast.oninputs) {
        scope.clean();
        await typeCheckRule(choice, schemas, scope, classes, useMeta);
    }
}

async function getAllowedSchema(allowed, schemaType, schemas, getMeta) {
    if (!allowed.isSpecified || allowed.schema)
        return;

    allowed.schema = await Utils.getSchemaForSelector(schemas, allowed.kind, allowed.channel, schemaType, getMeta, {});
}

async function typecheckPermissionFunction(fn, scope, schemas, getMeta) {
    if (!fn.isSpecified)
        return;

    await typeCheckFilter(fn.filter, fn.schema, scope, schemas, {}, getMeta);
}

async function typeCheckPermissionRule(permissionRule, schemas, getMeta = false) {
    await Promise.all([
        getAllowedSchema(permissionRule.query, 'query', schemas, getMeta),
        getAllowedSchema(permissionRule.action, 'action', schemas, getMeta),
    ]);

    {
        const scope = new Scope();
        scope.add('source', Type.Entity('tt:contact'));
        await typeCheckFilter(permissionRule.principal, null, scope, schemas, {}, getMeta);
    }

    {
        const scope = new Scope();
        await typecheckPermissionFunction(permissionRule.query, scope, schemas, getMeta);
        scope.$has_event = true;
        await typecheckPermissionFunction(permissionRule.action, scope, schemas, getMeta);
    }
}

async function typeCheckDataset(dataset, schemas, classes, getMeta = false) {
    for (let ex of dataset.examples)
        await typeCheckExample(ex, schemas, classes, getMeta);
}

async function typeCheckMeta(meta, schemas, getMeta = false) {
    const classes = {};
    for (let klass of meta.classes) {
        await typeCheckClass(klass, schemas, classes, getMeta, true);
        classes[klass.name] = klass;
    }
    for (let dataset of meta.datasets)
        await typeCheckDataset(dataset, schemas, classes, getMeta);
}

async function typeCheckBookkeeping(intent, schemas, getMeta = false) {
    if (intent.isSpecial) {
        if (Ast.BookkeepingSpecialTypes.indexOf(intent.type) < 0)
            throw new TypeError(`Invalid special ${intent.type}`);
    } else if (intent.isCommandList) {
        const valueType = await typeCheckValue(intent.device, new Scope, schemas, {}, getMeta);
        if (!Type.isAssignable(valueType, Type.Entity('tt:device'), {}, true))
            throw new TypeError('Invalid device parameter');
    }
}

module.exports = {
    typeCheckBookkeeping,
    typeCheckProgram,
    typeCheckFilter,
    typeCheckPermissionRule,
    typeCheckMeta,
    typeCheckClass,
    typeCheckExample
};<|MERGE_RESOLUTION|>--- conflicted
+++ resolved
@@ -212,11 +212,11 @@
         const args = [];
         if (paramType.elem.isCompound) {
             for (let field in paramType.elem.fields)
-                args.push(new Ast.ArgumentDef('out', field, paramType.elem.fields[field].type, {}));
+                args.push(new Ast.ArgumentDef(null, 'out', field, paramType.elem.fields[field].type, {}));
         } else {
-            args.push(new Ast.ArgumentDef('out', 'value', paramType.elem, {}));
-        }
-        const localschema = new Ast.ExpressionSignature('query', null, [], args, {});
+            args.push(new Ast.ArgumentDef(null, 'out', 'value', paramType.elem, {}));
+        }
+        const localschema = new Ast.ExpressionSignature(null, 'query', null, [], args, {});
         await typeCheckFilter(value.filter, localschema, new Scope(), schemas, classes, useMeta);
         return value.type = paramType;
     }
@@ -278,33 +278,7 @@
         throw new TypeError(`Invalid principal ${principal}, must be a contact or a group`);
 }
 
-<<<<<<< HEAD
-async function resolveListExpression(ast, schema, scope, schemas, classes, useMeta) {
-    log('Type check list expression');
-
-    const name = ast.name;
-    const paramType = schema.inReq[name] || schema.inOpt[name] || schema.out[name] || scope.get(name);
-    if (!paramType)
-        throw new TypeError(`Invalid parameter ${name}`);
-    if (!paramType.isArray)
-        throw new TypeError(`Invalid aggregation on non-array parameter`);
-    const args = [];
-    if (paramType.elem.isCompound) {
-        for (let field in paramType.elem.fields)
-            args.push(new Ast.ArgumentDef(ast.location, 'out', field, paramType.elem.fields[field].type, {}));
-    } else {
-        args.push(new Ast.ArgumentDef(ast.location, 'out', 'value', paramType.elem, {}));
-    }
-    const localschema = new Ast.ExpressionSignature(ast.location, 'query', schema.class, [], args, {});
-    await typeCheckFilter(ast.filter, localschema, new Scope(), schemas, classes, useMeta);
-    ast.type = paramType;
-    return paramType.elem;
-}
-
-function resolveScalarExpressionOps(type_lhs, operator, type_rhs) {
-=======
 function resolveScalarExpressionOps(operator, argTypes) {
->>>>>>> 08d0d99d
     let op = Builtin.ScalarExpressionOps[operator];
     if (!op)
         throw new TypeError('Invalid operator ' + operator);
@@ -760,13 +734,8 @@
         ast.schema = await typeCheckInputArgs(ast, ast.schema, scope, schemas, classes, useMeta);
         scope.addAll(ast.schema.out);
     } else if (ast.isTimer) {
-<<<<<<< HEAD
         ast.schema = new Ast.ExpressionSignature(ast.location, 'stream', null, [], [], { is_list: false, is_monitorable: true });
-        if (!Type.isAssignable(typeForValue(ast.base, scope), Type.Date, {}, true))
-=======
-        ast.schema = new Ast.ExpressionSignature('stream', null, [], [], { is_list: false, is_monitorable: true });
         if (!Type.isAssignable(await typeCheckValue(ast.base, scope, schemas, classes, useMeta), Type.Date, {}, true))
->>>>>>> 08d0d99d
             throw new TypeError(`Invalid type for timer base`);
         if (!Type.isAssignable(await typeCheckValue(ast.interval, scope, schemas, classes, useMeta), Type.Measure('ms'), {}, true))
             throw new TypeError(`Invalid type for timer interval`);
@@ -910,13 +879,6 @@
                 schema = await schemas.getMemorySchema(prim.name, useMeta);
             if (schema === null)
                 throw new TypeError(`Cannot find declaration ${prim.name} in memory`);
-<<<<<<< HEAD
-            if (schema === Type.Table)
-                schema = new Ast.ExpressionSignature(prim.location, 'query', null, [], [], {});
-            if (schema === Type.Stream)
-                schema = new Ast.ExpressionSignature(prim.location, 'stream', null, [], [], {});
-=======
->>>>>>> 08d0d99d
             if (!(schema instanceof Ast.ExpressionSignature) || schema.functionType !== primType)
                 throw new TypeError(`Variable ${prim.name} does not name a ${primType}`);
         } else if (prim.isResultRef) {
