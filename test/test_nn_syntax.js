--- conflicted
+++ resolved
@@ -447,40 +447,10 @@
     `get tweets with hashtags foo`, {},
     `now => (@com.twitter.home_timeline()), count((hashtags) filter { value == "foo"^^tt:hashtag }) >= 0 => notify;`],
 
-<<<<<<< HEAD
-    /*
-    [`now => ( @com.yelp.restaurants ) filter min ( param:ratings:Array(Number) ) >= NUMBER_0 => notify`,
-    `get restaurants with no rating below NUMBER_0`, { NUMBER_0: 3.5 },
-    `now => (@com.yelp.restaurants()), min(ratings) >= 3.5 => notify;`],
-
-    [`now => ( @com.yelp.restaurants ) filter min ( param:rating:Number of param:reviews:Array(Compound) ) >= NUMBER_0 => notify`,
-    `get restaurants with no rating below NUMBER_0`, { NUMBER_0: 3.5 },
-    `now => (@com.yelp.restaurants()), min(rating of (reviews)) >= 3.5 => notify;`],
-
-    [`now => compute distance ( param:location:Location , location:current_location ) of ( @com.yelp.restaurants ) => notify`,
-    `get restaurants and their distance from here`, {},
-    `now => compute (distance(location, $context.location.current_location)) of (@com.yelp.restaurants()) => notify;`],
-
-    [`now => compute ( param:reviews:Array(Compound) filter { param:rating:Number >= NUMBER_0 } ) of ( @com.yelp.restaurants ) => notify`,
-    `get restaurants and their reviews better than NUMBER_0`, { NUMBER_0: 4.1 },
-    `now => compute ((reviews) filter { rating >= 4.1 }) of (@com.yelp.restaurants()) => notify;`],
-
-    [`now => compute count ( param:reviews:Array(Compound) ) of ( @com.yelp.restaurants ) => notify`,
-    `get restaurants and how many reviews they have`, {},
-    `now => compute (count(reviews)) of (@com.yelp.restaurants()) => notify;`],
-
-    [`compute distance ( param:location:Location , location:current_location ) of ( monitor ( @com.yelp.restaurants ) ) => notify`,
-    `get restaurants and their distance from here`, {},
-    `compute (distance(location, $context.location.current_location)) of (monitor (@com.yelp.restaurants())) => notify;`],
-    */
-
-=======
->>>>>>> d6c22021
     [`now => @light-bulb.set_power attribute:name:String = " bedroom " param:power:Enum(on,off) = enum:off`,
     `turn off my bedroom lights`, {},
     `now => @light-bulb(name="bedroom").set_power(power=enum(off));`],
 
-<<<<<<< HEAD
     [`$dialogue @org.thingpedia.dialogue.transaction.greet ;`,
      `hello`, {},
      `$dialogue @org.thingpedia.dialogue.transaction.greet;`],
@@ -564,11 +534,10 @@
      'what kind of cuisine and price are you looking for ?', {},
      `$dialogue @org.thingpedia.dialogue.transaction.sys_search_question(price, serveCuisine);
 now => @org.schema.restaurant() => notify;`],
-=======
+
     [`bookkeeping answer @com.google.contacts.get_contacts`,
     `google contacts`, {},
     `bookkeeping(answer("com.google.contacts:get_contacts"^^tt:function));`],
->>>>>>> d6c22021
 
     [`now => ( @com.yelp.restaurant ) filter true param:cuisines:Array(Entity(com.yelp:restaurant_cuisine)) => notify`,
     `i 'm looking for a restaurant , i do n't care what cuisine`, {},
