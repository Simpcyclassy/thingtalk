// -*- mode: js; indent-tabs-mode: nil; js-basic-offset: 4 -*-
//
// This file is part of ThingTalk
//
// Copyright 2017-2020 The Board of Trustees of the Leland Stanford Junior University
//
// Licensed under the Apache License, Version 2.0 (the "License");
// you may not use this file except in compliance with the License.
// You may obtain a copy of the License at
//
//    http://www.apache.org/licenses/LICENSE-2.0
//
// Unless required by applicable law or agreed to in writing, software
// distributed under the License is distributed on an "AS IS" BASIS,
// WITHOUT WARRANTIES OR CONDITIONS OF ANY KIND, either express or implied.
// See the License for the specific language governing permissions and
// limitations under the License.

import Compiler from '../lib/compiler';
import SchemaRetriever from '../lib/schema';

import _mockSchemaDelegate from './mock_schema_delegate';
import _mockMemoryClient from './mock_memory_client';
let schemaRetriever = new SchemaRetriever(_mockSchemaDelegate, _mockMemoryClient, true);

const TEST_CASES = [
    //1
    [`now => @com.xkcd.get_comic() => notify;`,
    [`"use strict";
  let _t_0;
  let _t_1;
  let _t_2;
  let _t_3;
  let _t_4;
  let _t_5;
  let _t_6;
  let _t_7;
  let _t_8;
  let _t_9;
  let _t_10;
  let _t_11;
  await __env.enterProcedure(0, null);
  try {
    try {
      _t_0 = {};
<<<<<<< HEAD
      _t_1 = await __env.invokeQuery("com.xkcd", { }, "get_comic", _t_0, { projection: ["title", "picture_url", "link", "alt_text"] });
      _t_2 = _t_1[Symbol.iterator]();
=======
      _t_1 = await __env.invokeQuery("com.xkcd", { }, "get_comic", _t_0, { projection: ["number", "title", "picture_url", "link", "alt_text"] });
      _t_2 = __builtin.getAsyncIterator(_t_1);
>>>>>>> a3eb276c
      {
        let _iter_tmp = await _t_2.next();
        while (!_iter_tmp.done) {
          _t_3 = _iter_tmp.value;
          _t_4 = _t_3[0];
          _t_5 = _t_3[1];
          _t_6 = _t_5.number;
          _t_7 = _t_5.__response;
          _t_8 = _t_5.title;
          _t_9 = _t_5.picture_url;
          _t_10 = _t_5.link;
          _t_11 = _t_5.alt_text;
          try {
            await __env.output(String(_t_4), _t_5);
          } catch(_exc_) {
            __env.reportError("Failed to invoke action", _exc_);
          }
          _iter_tmp = await _t_2.next();
        }
      }
    } catch(_exc_) {
      __env.reportError("Failed to invoke query", _exc_);
    }
  } finally {
    await __env.exitProcedure(0, null);
  }`]],

    // 2
    [`now => @com.xkcd(id="com.xkcd-123").get_comic() => notify;`,
    [`"use strict";
  let _t_0;
  let _t_1;
  let _t_2;
  let _t_3;
  let _t_4;
  let _t_5;
  let _t_6;
  let _t_7;
  let _t_8;
  let _t_9;
  let _t_10;
  let _t_11;
  await __env.enterProcedure(0, null);
  try {
    try {
      _t_0 = {};
<<<<<<< HEAD
      _t_1 = await __env.invokeQuery("com.xkcd", { id: "com.xkcd-123", }, "get_comic", _t_0, { projection: ["title", "picture_url", "link", "alt_text"] });
      _t_2 = _t_1[Symbol.iterator]();
=======
      _t_1 = await __env.invokeQuery("com.xkcd", { id: "com.xkcd-123", }, "get_comic", _t_0, { projection: ["number", "title", "picture_url", "link", "alt_text"] });
      _t_2 = __builtin.getAsyncIterator(_t_1);
>>>>>>> a3eb276c
      {
        let _iter_tmp = await _t_2.next();
        while (!_iter_tmp.done) {
          _t_3 = _iter_tmp.value;
          _t_4 = _t_3[0];
          _t_5 = _t_3[1];
          _t_6 = _t_5.number;
          _t_7 = _t_5.__response;
          _t_8 = _t_5.title;
          _t_9 = _t_5.picture_url;
          _t_10 = _t_5.link;
          _t_11 = _t_5.alt_text;
          try {
            await __env.output(String(_t_4), _t_5);
          } catch(_exc_) {
            __env.reportError("Failed to invoke action", _exc_);
          }
          _iter_tmp = await _t_2.next();
        }
      }
    } catch(_exc_) {
      __env.reportError("Failed to invoke query", _exc_);
    }
  } finally {
    await __env.exitProcedure(0, null);
  }`]],

    // 3
    [`now => @com.xkcd.get_comic() => @com.twitter.post(status=title);`,
    [`"use strict";
  let _t_0;
  let _t_1;
  let _t_2;
  let _t_3;
  let _t_4;
  let _t_5;
  let _t_6;
  let _t_7;
  let _t_8;
  let _t_9;
  let _t_10;
  let _t_11;
  let _t_12;
  await __env.enterProcedure(0, null);
  try {
    try {
      _t_0 = {};
<<<<<<< HEAD
      _t_1 = await __env.invokeQuery("com.xkcd", { }, "get_comic", _t_0, { projection: ["title"] });
      _t_2 = _t_1[Symbol.iterator]();
=======
      _t_1 = await __env.invokeQuery("com.xkcd", { }, "get_comic", _t_0, { projection: ["number", "title", "picture_url", "link", "alt_text"] });
      _t_2 = __builtin.getAsyncIterator(_t_1);
>>>>>>> a3eb276c
      {
        let _iter_tmp = await _t_2.next();
        while (!_iter_tmp.done) {
          _t_3 = _iter_tmp.value;
          _t_4 = _t_3[0];
          _t_5 = _t_3[1];
          _t_6 = _t_5.number;
          _t_7 = _t_5.__response;
          _t_8 = _t_5.title;
          _t_9 = _t_5.picture_url;
          _t_10 = _t_5.link;
          _t_11 = _t_5.alt_text;
          try {
            _t_12 = {};
            _t_12.status = _t_8;
            await __builtin.drainAction(__env.invokeAction("com.twitter", { }, "post", _t_12));
          } catch(_exc_) {
            __env.reportError("Failed to invoke action", _exc_);
          }
          _iter_tmp = await _t_2.next();
        }
      }
    } catch(_exc_) {
      __env.reportError("Failed to invoke query", _exc_);
    }
  } finally {
    await __env.exitProcedure(0, null);
  }`]],

    // 4
    [`now => @com.xkcd.get_comic(), number <= 1000 => @com.twitter.post(status=title);`,
    [`"use strict";
  let _t_0;
  let _t_1;
  let _t_2;
  let _t_3;
  let _t_4;
  let _t_5;
  let _t_6;
  let _t_7;
  let _t_8;
  let _t_9;
  let _t_10;
  let _t_11;
  let _t_12;
  let _t_13;
  let _t_14;
  await __env.enterProcedure(0, null);
  try {
    try {
      _t_0 = {};
<<<<<<< HEAD
      _t_1 = await __env.invokeQuery("com.xkcd", { }, "get_comic", _t_0, { projection: ["title", "number"] });
      _t_2 = _t_1[Symbol.iterator]();
=======
      _t_1 = await __env.invokeQuery("com.xkcd", { }, "get_comic", _t_0, { projection: ["number", "title", "picture_url", "link", "alt_text"] });
      _t_2 = __builtin.getAsyncIterator(_t_1);
>>>>>>> a3eb276c
      {
        let _iter_tmp = await _t_2.next();
        while (!_iter_tmp.done) {
          _t_3 = _iter_tmp.value;
          _t_4 = _t_3[0];
          _t_5 = _t_3[1];
          _t_6 = _t_5.number;
          _t_7 = _t_5.__response;
          _t_8 = _t_5.title;
          _t_9 = _t_5.picture_url;
          _t_10 = _t_5.link;
          _t_11 = _t_5.alt_text;
          _t_13 = 1000;
          _t_12 = _t_6 <= _t_13;
          if (_t_12) {
            try {
              _t_14 = {};
              _t_14.status = _t_8;
              await __builtin.drainAction(__env.invokeAction("com.twitter", { }, "post", _t_14));
            } catch(_exc_) {
              __env.reportError("Failed to invoke action", _exc_);
            }
          } else {

          }
          _iter_tmp = await _t_2.next();
        }
      }
    } catch(_exc_) {
      __env.reportError("Failed to invoke query", _exc_);
    }
  } finally {
    await __env.exitProcedure(0, null);
  }`]],

    // 5
    [`monitor(@thermostat.get_temperature(), value >= 21C) => @org.thingpedia.builtin.thingengine.builtin.say(message="bla");`,
    [`"use strict";
  let _t_0;
  let _t_1;
  let _t_2;
  let _t_3;
  let _t_4;
  let _t_5;
  let _t_6;
  let _t_7;
  let _t_8;
  let _t_9;
  let _t_10;
  let _t_11;
  let _t_12;
  let _t_13;
  _t_0 = await __env.readState(0);
  try {
    _t_1 = {};
    _t_2 = await __env.invokeMonitor("thermostat", { }, "get_temperature", _t_1, { projection: ["value"] });
    {
      let _iter_tmp = await _t_2.next();
      while (!_iter_tmp.done) {
        _t_3 = _iter_tmp.value;
        _t_4 = _t_3[0];
        _t_5 = _t_3[1];
        _t_6 = _t_5.__response;
        _t_7 = _t_5.value;
        _t_8 = __builtin.isNewTuple(_t_0, _t_5, ["value"]);
        _t_9 = __builtin.addTuple(_t_0, _t_5);
        await __env.writeState(0, _t_9);
        _t_0 = _t_9;
        if (_t_8) {
          _t_11 = 21;
          _t_10 = _t_7 >= _t_11;
          if (_t_10) {
            try {
              _t_12 = {};
              _t_13 = "bla";
              _t_12.message = _t_13;
              await __builtin.drainAction(__env.invokeAction("org.thingpedia.builtin.thingengine.builtin", { }, "say", _t_12));
            } catch(_exc_) {
              __env.reportError("Failed to invoke action", _exc_);
            }
          } else {

          }
        } else {

        }
        _iter_tmp = await _t_2.next();
      }
    }
  } catch(_exc_) {
    __env.reportError("Failed to invoke trigger", _exc_);
  }`]],

    // 6
    [`monitor (@thermostat.get_temperature(), value >= 21C) => @org.thingpedia.builtin.thingengine.builtin.say(message="bla");`,
    [`"use strict";
  let _t_0;
  let _t_1;
  let _t_2;
  let _t_3;
  let _t_4;
  let _t_5;
  let _t_6;
  let _t_7;
  let _t_8;
  let _t_9;
  let _t_10;
  let _t_11;
  let _t_12;
  let _t_13;
  _t_0 = await __env.readState(0);
  try {
    _t_1 = {};
    _t_2 = await __env.invokeMonitor("thermostat", { }, "get_temperature", _t_1, { projection: ["value"] });
    {
      let _iter_tmp = await _t_2.next();
      while (!_iter_tmp.done) {
        _t_3 = _iter_tmp.value;
        _t_4 = _t_3[0];
        _t_5 = _t_3[1];
        _t_6 = _t_5.__response;
        _t_7 = _t_5.value;
        _t_8 = __builtin.isNewTuple(_t_0, _t_5, ["value"]);
        _t_9 = __builtin.addTuple(_t_0, _t_5);
        await __env.writeState(0, _t_9);
        _t_0 = _t_9;
        if (_t_8) {
          _t_11 = 21;
          _t_10 = _t_7 >= _t_11;
          if (_t_10) {
            try {
              _t_12 = {};
              _t_13 = "bla";
              _t_12.message = _t_13;
              await __builtin.drainAction(__env.invokeAction("org.thingpedia.builtin.thingengine.builtin", { }, "say", _t_12));
            } catch(_exc_) {
              __env.reportError("Failed to invoke action", _exc_);
            }
          } else {

          }
        } else {

        }
        _iter_tmp = await _t_2.next();
      }
    }
  } catch(_exc_) {
    __env.reportError("Failed to invoke trigger", _exc_);
  }`]],

    // 7
    [`now => @org.thingpedia.builtin.thingengine.builtin.say(message="test");`,
    [`"use strict";
  let _t_0;
  let _t_1;
  await __env.enterProcedure(0, null);
  try {
    try {
      _t_0 = {};
      _t_1 = "test";
      _t_0.message = _t_1;
      await __builtin.drainAction(__env.invokeAction("org.thingpedia.builtin.thingengine.builtin", { }, "say", _t_0));
    } catch(_exc_) {
      __env.reportError("Failed to invoke action", _exc_);
    }
  } finally {
    await __env.exitProcedure(0, null);
  }`]],

    // 8
    [`monitor(@com.twitter(id="twitter-foo").home_timeline(), author=="HillaryClinton"^^tt:username) => notify;`,
    [`"use strict";
  let _t_0;
  let _t_1;
  let _t_2;
  let _t_3;
  let _t_4;
  let _t_5;
  let _t_6;
  let _t_7;
  let _t_8;
  let _t_9;
  let _t_10;
  let _t_11;
  let _t_12;
  let _t_13;
  let _t_14;
  let _t_15;
  let _t_16;
  let _t_17;
  let _t_18;
  let _t_19;
  let _t_20;
  let _t_21;
  let _t_22;
  let _t_23;
  _t_0 = await __env.readState(0);
  try {
    _t_1 = {};
    _t_2 = new Array(1);
    _t_3 = new Array(3);
    _t_4 = "author";
    _t_3[0] = _t_4;
    _t_5 = "==";
    _t_3[1] = _t_5;
    _t_6 = new __builtin.Entity("HillaryClinton", null);
    _t_3[2] = _t_6;
    _t_2[0] = _t_3;
    _t_7 = await __env.invokeMonitor("com.twitter", { id: "twitter-foo", }, "home_timeline", _t_1, { projection: ["text", "hashtags", "urls", "author", "in_reply_to", "tweet_id"], filter: _t_2 });
    {
      let _iter_tmp = await _t_7.next();
      while (!_iter_tmp.done) {
        _t_8 = _iter_tmp.value;
        _t_9 = _t_8[0];
        _t_10 = _t_8[1];
        _t_11 = _t_10.__response;
        _t_12 = _t_10.text;
        _t_13 = _t_10.hashtags;
        _t_14 = _t_10.urls;
        _t_15 = _t_10.author;
        _t_16 = _t_10.in_reply_to;
        _t_17 = _t_10.tweet_id;
        _t_18 = __builtin.isNewTuple(_t_0, _t_10, ["text", "hashtags", "urls", "author", "in_reply_to", "tweet_id"]);
        _t_19 = __builtin.addTuple(_t_0, _t_10);
        await __env.writeState(0, _t_19);
        _t_0 = _t_19;
        if (_t_18) {
          _t_21 = String (_t_15);
          _t_22 = new __builtin.Entity("HillaryClinton", null);
          _t_23 = String (_t_22);
          _t_20 = __builtin.equality(_t_21, _t_23);
          if (_t_20) {
            try {
              await __env.output(String(_t_9), _t_10);
            } catch(_exc_) {
              __env.reportError("Failed to invoke action", _exc_);
            }
          } else {

          }
        } else {

        }
        _iter_tmp = await _t_7.next();
      }
    }
  } catch(_exc_) {
    __env.reportError("Failed to invoke trigger", _exc_);
  }`]],

    // 9
    [`monitor(@org.thingpedia.weather.current(location=new Location(1, 3, "Somewhere"))) => notify;`,
    [`"use strict";
  let _t_0;
  let _t_1;
  let _t_2;
  let _t_3;
  let _t_4;
  let _t_5;
  let _t_6;
  let _t_7;
  let _t_8;
  let _t_9;
  let _t_10;
  let _t_11;
  let _t_12;
  let _t_13;
  let _t_14;
  let _t_15;
  let _t_16;
  _t_0 = await __env.readState(0);
  try {
    _t_1 = {};
    _t_2 = new __builtin.Location(1, 3, "Somewhere");
    _t_1.location = _t_2;
    _t_3 = await __env.invokeMonitor("org.thingpedia.weather", { }, "current", _t_1, { projection: ["temperature", "wind_speed", "humidity", "cloudiness", "fog", "status", "icon"] });
    {
      let _iter_tmp = await _t_3.next();
      while (!_iter_tmp.done) {
        _t_4 = _iter_tmp.value;
        _t_5 = _t_4[0];
        _t_6 = _t_4[1];
        _t_7 = _t_6.__response;
        _t_8 = _t_6.temperature;
        _t_9 = _t_6.wind_speed;
        _t_10 = _t_6.humidity;
        _t_11 = _t_6.cloudiness;
        _t_12 = _t_6.fog;
        _t_13 = _t_6.status;
        _t_14 = _t_6.icon;
        _t_15 = __builtin.isNewTuple(_t_0, _t_6, ["temperature", "wind_speed", "humidity", "cloudiness", "fog", "status", "icon"]);
        _t_16 = __builtin.addTuple(_t_0, _t_6);
        await __env.writeState(0, _t_16);
        _t_0 = _t_16;
        if (_t_15) {
          try {
            await __env.output(String(_t_5), _t_6);
          } catch(_exc_) {
            __env.reportError("Failed to invoke action", _exc_);
          }
        } else {

        }
        _iter_tmp = await _t_3.next();
      }
    }
  } catch(_exc_) {
    __env.reportError("Failed to invoke trigger", _exc_);
  }`]],

    // 10
    [`monitor(@org.thingpedia.weather.current(location=new Location(1, 3))) => notify;`,
    [`"use strict";
  let _t_0;
  let _t_1;
  let _t_2;
  let _t_3;
  let _t_4;
  let _t_5;
  let _t_6;
  let _t_7;
  let _t_8;
  let _t_9;
  let _t_10;
  let _t_11;
  let _t_12;
  let _t_13;
  let _t_14;
  let _t_15;
  let _t_16;
  _t_0 = await __env.readState(0);
  try {
    _t_1 = {};
    _t_2 = new __builtin.Location(1, 3, null);
    _t_1.location = _t_2;
    _t_3 = await __env.invokeMonitor("org.thingpedia.weather", { }, "current", _t_1, { projection: ["temperature", "wind_speed", "humidity", "cloudiness", "fog", "status", "icon"] });
    {
      let _iter_tmp = await _t_3.next();
      while (!_iter_tmp.done) {
        _t_4 = _iter_tmp.value;
        _t_5 = _t_4[0];
        _t_6 = _t_4[1];
        _t_7 = _t_6.__response;
        _t_8 = _t_6.temperature;
        _t_9 = _t_6.wind_speed;
        _t_10 = _t_6.humidity;
        _t_11 = _t_6.cloudiness;
        _t_12 = _t_6.fog;
        _t_13 = _t_6.status;
        _t_14 = _t_6.icon;
        _t_15 = __builtin.isNewTuple(_t_0, _t_6, ["temperature", "wind_speed", "humidity", "cloudiness", "fog", "status", "icon"]);
        _t_16 = __builtin.addTuple(_t_0, _t_6);
        await __env.writeState(0, _t_16);
        _t_0 = _t_16;
        if (_t_15) {
          try {
            await __env.output(String(_t_5), _t_6);
          } catch(_exc_) {
            __env.reportError("Failed to invoke action", _exc_);
          }
        } else {

        }
        _iter_tmp = await _t_3.next();
      }
    }
  } catch(_exc_) {
    __env.reportError("Failed to invoke trigger", _exc_);
  }`]],

    // 11
    [`attimer(time=[new Time(12, 30)]) => notify;`,
    [`"use strict";
  let _t_0;
  let _t_1;
  let _t_2;
  let _t_3;
  let _t_4;
  try {
    _t_1 = new Array(1);
    _t_2 = new __builtin.Time(12, 30, 0);
    _t_1[0] = _t_2;
    _t_0 = await __env.invokeAtTimer(_t_1, null);
    _t_3 = null;
    {
      let _iter_tmp = await _t_0.next();
      while (!_iter_tmp.done) {
        _t_4 = _iter_tmp.value;
        try {
          await __env.output(String(_t_3), _t_4);
        } catch(_exc_) {
          __env.reportError("Failed to invoke action", _exc_);
        }
        _iter_tmp = await _t_0.next();
      }
    }
  } catch(_exc_) {
    __env.reportError("Failed to invoke at-timer", _exc_);
  }`]],

    // 12
    [`attimer(time=[new Time(12, 30)]) => @com.twitter.post(status="lol");`,
    [`"use strict";
  let _t_0;
  let _t_1;
  let _t_2;
  let _t_3;
  let _t_4;
  let _t_5;
  let _t_6;
  try {
    _t_1 = new Array(1);
    _t_2 = new __builtin.Time(12, 30, 0);
    _t_1[0] = _t_2;
    _t_0 = await __env.invokeAtTimer(_t_1, null);
    _t_3 = null;
    {
      let _iter_tmp = await _t_0.next();
      while (!_iter_tmp.done) {
        _t_4 = _iter_tmp.value;
        try {
          _t_5 = {};
          _t_6 = "lol";
          _t_5.status = _t_6;
          await __builtin.drainAction(__env.invokeAction("com.twitter", { }, "post", _t_5));
        } catch(_exc_) {
          __env.reportError("Failed to invoke action", _exc_);
        }
        _iter_tmp = await _t_0.next();
      }
    }
  } catch(_exc_) {
    __env.reportError("Failed to invoke at-timer", _exc_);
  }`]],

    // 13
    [`timer(base=new Date(), interval=1h) => notify;`,
    [`"use strict";
  let _t_0;
  let _t_1;
  let _t_2;
  let _t_3;
  let _t_4;
  try {
    _t_1 = new Date(XNOWX);
    _t_2 = 3600000;
    _t_0 = await __env.invokeTimer(_t_1, _t_2, null);
    _t_3 = null;
    {
      let _iter_tmp = await _t_0.next();
      while (!_iter_tmp.done) {
        _t_4 = _iter_tmp.value;
        try {
          await __env.output(String(_t_3), _t_4);
        } catch(_exc_) {
          __env.reportError("Failed to invoke action", _exc_);
        }
        _iter_tmp = await _t_0.next();
      }
    }
  } catch(_exc_) {
    __env.reportError("Failed to invoke timer", _exc_);
  }`]],

    // 14
    [`timer(base=new Date(), interval=1h) => @com.twitter.post(status="lol");`,
    [`"use strict";
  let _t_0;
  let _t_1;
  let _t_2;
  let _t_3;
  let _t_4;
  let _t_5;
  let _t_6;
  try {
    _t_1 = new Date(XNOWX);
    _t_2 = 3600000;
    _t_0 = await __env.invokeTimer(_t_1, _t_2, null);
    _t_3 = null;
    {
      let _iter_tmp = await _t_0.next();
      while (!_iter_tmp.done) {
        _t_4 = _iter_tmp.value;
        try {
          _t_5 = {};
          _t_6 = "lol";
          _t_5.status = _t_6;
          await __builtin.drainAction(__env.invokeAction("com.twitter", { }, "post", _t_5));
        } catch(_exc_) {
          __env.reportError("Failed to invoke action", _exc_);
        }
        _iter_tmp = await _t_0.next();
      }
    }
  } catch(_exc_) {
    __env.reportError("Failed to invoke timer", _exc_);
  }`]],

    // 15
    [`now => @com.youtube.search_videos(query="lol"), video_url == "http:// www.youtube.com"^^tt:url =>  notify;`,
    [`"use strict";
  let _t_0;
  let _t_1;
  let _t_2;
  let _t_3;
  let _t_4;
  let _t_5;
  let _t_6;
  let _t_7;
  let _t_8;
  let _t_9;
  let _t_10;
  let _t_11;
  let _t_12;
  let _t_13;
  let _t_14;
  let _t_15;
  let _t_16;
  let _t_17;
  let _t_18;
  let _t_19;
  let _t_20;
  let _t_21;
  await __env.enterProcedure(0, null);
  try {
    try {
      _t_0 = {};
      _t_1 = "lol";
      _t_0.query = _t_1;
      _t_2 = new Array(1);
      _t_3 = new Array(3);
      _t_4 = "video_url";
      _t_3[0] = _t_4;
      _t_5 = "==";
      _t_3[1] = _t_5;
      _t_6 = new __builtin.Entity("http:// www.youtube.com", null);
      _t_3[2] = _t_6;
      _t_2[0] = _t_3;
<<<<<<< HEAD
      _t_7 = await __env.invokeQuery("com.youtube", { }, "search_videos", _t_0, { projection: ["video_id", "title", "description", "thumbnail", "video_url"], filter: _t_2 });
      _t_8 = _t_7[Symbol.iterator]();
=======
      _t_7 = await __env.invokeQuery("com.youtube", { }, "search_videos", _t_0, { projection: ["video_id", "channel_id", "title", "description", "thumbnail", "count", "video_url"], filter: _t_2 });
      _t_8 = __builtin.getAsyncIterator(_t_7);
>>>>>>> a3eb276c
      {
        let _iter_tmp = await _t_8.next();
        while (!_iter_tmp.done) {
          _t_9 = _iter_tmp.value;
          _t_10 = _t_9[0];
          _t_11 = _t_9[1];
          _t_12 = _t_11.channel_id;
          _t_13 = _t_11.count;
          _t_14 = _t_11.__response;
          _t_15 = _t_11.video_id;
          _t_16 = _t_11.title;
          _t_17 = _t_11.description;
          _t_18 = _t_11.thumbnail;
          _t_19 = _t_11.video_url;
          _t_21 = new __builtin.Entity("http:// www.youtube.com", null);
          _t_20 = __builtin.equality(_t_19, _t_21);
          if (_t_20) {
            try {
              await __env.output(String(_t_10), _t_11);
            } catch(_exc_) {
              __env.reportError("Failed to invoke action", _exc_);
            }
          } else {

          }
          _iter_tmp = await _t_8.next();
        }
      }
    } catch(_exc_) {
      __env.reportError("Failed to invoke query", _exc_);
    }
  } finally {
    await __env.exitProcedure(0, null);
  }`]],

    // 16
    [`monitor(@com.xkcd(id="com.xkcd-6").get_comic()) => @com.twitter(id="twitter-foo").post_picture(caption=title, picture_url=picture_url);`,
    [`"use strict";
  let _t_0;
  let _t_1;
  let _t_2;
  let _t_3;
  let _t_4;
  let _t_5;
  let _t_6;
  let _t_7;
  let _t_8;
  let _t_9;
  let _t_10;
  let _t_11;
  let _t_12;
  let _t_13;
  let _t_14;
  let _t_15;
  _t_0 = await __env.readState(0);
  try {
    _t_1 = {};
    _t_2 = await __env.invokeMonitor("com.xkcd", { id: "com.xkcd-6", }, "get_comic", _t_1, { projection: ["title", "picture_url", "link", "alt_text"] });
    {
      let _iter_tmp = await _t_2.next();
      while (!_iter_tmp.done) {
        _t_3 = _iter_tmp.value;
        _t_4 = _t_3[0];
        _t_5 = _t_3[1];
        _t_6 = _t_5.number;
        _t_7 = _t_5.__response;
        _t_8 = _t_5.title;
        _t_9 = _t_5.picture_url;
        _t_10 = _t_5.link;
        _t_11 = _t_5.alt_text;
        _t_12 = __builtin.isNewTuple(_t_0, _t_5, ["title", "picture_url", "link", "alt_text"]);
        _t_13 = __builtin.addTuple(_t_0, _t_5);
        await __env.writeState(0, _t_13);
        _t_0 = _t_13;
        if (_t_12) {
          try {
            _t_14 = {};
            _t_14.caption = _t_8;
            _t_15 = String (_t_9);
            _t_14.picture_url = _t_15;
            await __builtin.drainAction(__env.invokeAction("com.twitter", { id: "twitter-foo", }, "post_picture", _t_14));
          } catch(_exc_) {
            __env.reportError("Failed to invoke action", _exc_);
          }
        } else {

        }
        _iter_tmp = await _t_2.next();
      }
    }
  } catch(_exc_) {
    __env.reportError("Failed to invoke trigger", _exc_);
  }`]],

    // 17
    [`class @dyn_0 extends @remote {
        action send(in req foo : String);
    }
    now => @dyn_0.send(foo="foo");`,
    [`"use strict";
  let _t_0;
  let _t_1;
  await __env.enterProcedure(0, null);
  try {
    try {
      _t_0 = {};
      _t_1 = "foo";
      _t_0.foo = _t_1;
      await __builtin.drainAction(__env.invokeAction("org.thingpedia.builtin.thingengine.remote", { }, "send", _t_0));
    } catch(_exc_) {
      __env.reportError("Failed to invoke action", _exc_);
    }
  } finally {
    await __env.exitProcedure(0, null);
  }`]],

    // 18
    [`monitor(@com.twitter.home_timeline(), text =~ "foo" || (text =~"bar" && !(text =~ "lol"))) => notify;`,
    [`"use strict";
  let _t_0;
  let _t_1;
  let _t_2;
  let _t_3;
  let _t_4;
  let _t_5;
  let _t_6;
  let _t_7;
  let _t_8;
  let _t_9;
  let _t_10;
  let _t_11;
  let _t_12;
  let _t_13;
  let _t_14;
  let _t_15;
  let _t_16;
  let _t_17;
  let _t_18;
  let _t_19;
  let _t_20;
  let _t_21;
  let _t_22;
  let _t_23;
  _t_0 = await __env.readState(0);
  try {
    _t_1 = {};
    _t_2 = await __env.invokeMonitor("com.twitter", { }, "home_timeline", _t_1, { projection: ["text", "hashtags", "urls", "author", "in_reply_to", "tweet_id"] });
    {
      let _iter_tmp = await _t_2.next();
      while (!_iter_tmp.done) {
        _t_3 = _iter_tmp.value;
        _t_4 = _t_3[0];
        _t_5 = _t_3[1];
        _t_6 = _t_5.__response;
        _t_7 = _t_5.text;
        _t_8 = _t_5.hashtags;
        _t_9 = _t_5.urls;
        _t_10 = _t_5.author;
        _t_11 = _t_5.in_reply_to;
        _t_12 = _t_5.tweet_id;
        _t_13 = __builtin.isNewTuple(_t_0, _t_5, ["text", "hashtags", "urls", "author", "in_reply_to", "tweet_id"]);
        _t_14 = __builtin.addTuple(_t_0, _t_5);
        await __env.writeState(0, _t_14);
        _t_0 = _t_14;
        if (_t_13) {
          _t_15 = false;
          _t_16 = true;
          _t_19 = "lol";
          _t_18 = __builtin.like(_t_7, _t_19);
          _t_17 = ! (_t_18);
          _t_16 = _t_16 && _t_17;
          _t_21 = "bar";
          _t_20 = __builtin.like(_t_7, _t_21);
          _t_16 = _t_16 && _t_20;
          _t_15 = _t_15 || _t_16;
          _t_23 = "foo";
          _t_22 = __builtin.like(_t_7, _t_23);
          _t_15 = _t_15 || _t_22;
          if (_t_15) {
            try {
              await __env.output(String(_t_4), _t_5);
            } catch(_exc_) {
              __env.reportError("Failed to invoke action", _exc_);
            }
          } else {

          }
        } else {

        }
        _iter_tmp = await _t_2.next();
      }
    }
  } catch(_exc_) {
    __env.reportError("Failed to invoke trigger", _exc_);
  }`]],

    // 19
    [`monitor(@com.twitter.home_timeline()) => @org.thingpedia.builtin.thingengine.builtin.say(message=$result);`,
    [`"use strict";
  let _t_0;
  let _t_1;
  let _t_2;
  let _t_3;
  let _t_4;
  let _t_5;
  let _t_6;
  let _t_7;
  let _t_8;
  let _t_9;
  let _t_10;
  let _t_11;
  let _t_12;
  let _t_13;
  let _t_14;
  let _t_15;
  let _t_16;
  _t_0 = await __env.readState(0);
  try {
    _t_1 = {};
    _t_2 = await __env.invokeMonitor("com.twitter", { }, "home_timeline", _t_1, { projection: ["text", "hashtags", "urls", "author", "in_reply_to", "tweet_id"] });
    {
      let _iter_tmp = await _t_2.next();
      while (!_iter_tmp.done) {
        _t_3 = _iter_tmp.value;
        _t_4 = _t_3[0];
        _t_5 = _t_3[1];
        _t_6 = _t_5.__response;
        _t_7 = _t_5.text;
        _t_8 = _t_5.hashtags;
        _t_9 = _t_5.urls;
        _t_10 = _t_5.author;
        _t_11 = _t_5.in_reply_to;
        _t_12 = _t_5.tweet_id;
        _t_13 = __builtin.isNewTuple(_t_0, _t_5, ["text", "hashtags", "urls", "author", "in_reply_to", "tweet_id"]);
        _t_14 = __builtin.addTuple(_t_0, _t_5);
        await __env.writeState(0, _t_14);
        _t_0 = _t_14;
        if (_t_13) {
          try {
            _t_15 = {};
            _t_16 = await __env.formatEvent(_t_4, _t_5, "string");
            _t_15.message = _t_16;
            await __builtin.drainAction(__env.invokeAction("org.thingpedia.builtin.thingengine.builtin", { }, "say", _t_15));
          } catch(_exc_) {
            __env.reportError("Failed to invoke action", _exc_);
          }
        } else {

        }
        _iter_tmp = await _t_2.next();
      }
    }
  } catch(_exc_) {
    __env.reportError("Failed to invoke trigger", _exc_);
  }`]],

    // 20
    [`monitor(@com.twitter.home_timeline()) => @org.thingpedia.builtin.thingengine.builtin.say(message=$type);`,
    [`"use strict";
  let _t_0;
  let _t_1;
  let _t_2;
  let _t_3;
  let _t_4;
  let _t_5;
  let _t_6;
  let _t_7;
  let _t_8;
  let _t_9;
  let _t_10;
  let _t_11;
  let _t_12;
  let _t_13;
  let _t_14;
  let _t_15;
  let _t_16;
  _t_0 = await __env.readState(0);
  try {
    _t_1 = {};
    _t_2 = await __env.invokeMonitor("com.twitter", { }, "home_timeline", _t_1, { projection: ["text", "hashtags", "urls", "author", "in_reply_to", "tweet_id"] });
    {
      let _iter_tmp = await _t_2.next();
      while (!_iter_tmp.done) {
        _t_3 = _iter_tmp.value;
        _t_4 = _t_3[0];
        _t_5 = _t_3[1];
        _t_6 = _t_5.__response;
        _t_7 = _t_5.text;
        _t_8 = _t_5.hashtags;
        _t_9 = _t_5.urls;
        _t_10 = _t_5.author;
        _t_11 = _t_5.in_reply_to;
        _t_12 = _t_5.tweet_id;
        _t_13 = __builtin.isNewTuple(_t_0, _t_5, ["text", "hashtags", "urls", "author", "in_reply_to", "tweet_id"]);
        _t_14 = __builtin.addTuple(_t_0, _t_5);
        await __env.writeState(0, _t_14);
        _t_0 = _t_14;
        if (_t_13) {
          try {
            _t_15 = {};
            _t_16 = String (_t_4);
            _t_15.message = _t_16;
            await __builtin.drainAction(__env.invokeAction("org.thingpedia.builtin.thingengine.builtin", { }, "say", _t_15));
          } catch(_exc_) {
            __env.reportError("Failed to invoke action", _exc_);
          }
        } else {

        }
        _iter_tmp = await _t_2.next();
      }
    }
  } catch(_exc_) {
    __env.reportError("Failed to invoke trigger", _exc_);
  }`]],

    // 21
    [`monitor(@com.xkcd(id="com.xkcd-6").get_comic()) => @com.twitter.post(status=picture_url);`,
    [`"use strict";
  let _t_0;
  let _t_1;
  let _t_2;
  let _t_3;
  let _t_4;
  let _t_5;
  let _t_6;
  let _t_7;
  let _t_8;
  let _t_9;
  let _t_10;
  let _t_11;
  let _t_12;
  let _t_13;
  let _t_14;
  let _t_15;
  _t_0 = await __env.readState(0);
  try {
    _t_1 = {};
    _t_2 = await __env.invokeMonitor("com.xkcd", { id: "com.xkcd-6", }, "get_comic", _t_1, { projection: ["picture_url", "title", "link", "alt_text"] });
    {
      let _iter_tmp = await _t_2.next();
      while (!_iter_tmp.done) {
        _t_3 = _iter_tmp.value;
        _t_4 = _t_3[0];
        _t_5 = _t_3[1];
        _t_6 = _t_5.number;
        _t_7 = _t_5.__response;
        _t_8 = _t_5.title;
        _t_9 = _t_5.picture_url;
        _t_10 = _t_5.link;
        _t_11 = _t_5.alt_text;
        _t_12 = __builtin.isNewTuple(_t_0, _t_5, ["title", "picture_url", "link", "alt_text"]);
        _t_13 = __builtin.addTuple(_t_0, _t_5);
        await __env.writeState(0, _t_13);
        _t_0 = _t_13;
        if (_t_12) {
          try {
            _t_14 = {};
            _t_15 = String (_t_9);
            _t_14.status = _t_15;
            await __builtin.drainAction(__env.invokeAction("com.twitter", { }, "post", _t_14));
          } catch(_exc_) {
            __env.reportError("Failed to invoke action", _exc_);
          }
        } else {

        }
        _iter_tmp = await _t_2.next();
      }
    }
  } catch(_exc_) {
    __env.reportError("Failed to invoke trigger", _exc_);
  }`]],

    // 22
    [`now => @org.thingpedia.builtin.thingengine.builtin.get_time(), time >= new Time(10,0) => notify;`,
    [`"use strict";
  let _t_0;
  let _t_1;
  let _t_2;
  let _t_3;
  let _t_4;
  let _t_5;
  let _t_6;
  let _t_7;
  let _t_8;
  let _t_9;
  let _t_10;
  await __env.enterProcedure(0, null);
  try {
    try {
      _t_0 = {};
      _t_1 = await __env.invokeQuery("org.thingpedia.builtin.thingengine.builtin", { }, "get_time", _t_0, { projection: ["time"] });
      _t_2 = __builtin.getAsyncIterator(_t_1);
      {
        let _iter_tmp = await _t_2.next();
        while (!_iter_tmp.done) {
          _t_3 = _iter_tmp.value;
          _t_4 = _t_3[0];
          _t_5 = _t_3[1];
          _t_6 = _t_5.__response;
          _t_7 = _t_5.time;
          _t_9 = __builtin.getTime (_t_7);
          _t_10 = new __builtin.Time(10, 0, 0);
          _t_8 = _t_9 >= _t_10;
          if (_t_8) {
            try {
              await __env.output(String(_t_4), _t_5);
            } catch(_exc_) {
              __env.reportError("Failed to invoke action", _exc_);
            }
          } else {

          }
          _iter_tmp = await _t_2.next();
        }
      }
    } catch(_exc_) {
      __env.reportError("Failed to invoke query", _exc_);
    }
  } finally {
    await __env.exitProcedure(0, null);
  }`]],

    // 23
    [`now => @com.uber.price_estimate(start=new Location(1, 3, "Somewhere"), end=new Location(1, 3, "Somewhere")), low_estimate >= 7 => notify;`,
    [`"use strict";
  let _t_0;
  let _t_1;
  let _t_2;
  let _t_3;
  let _t_4;
  let _t_5;
  let _t_6;
  let _t_7;
  let _t_8;
  let _t_9;
  let _t_10;
  let _t_11;
  let _t_12;
  let _t_13;
  let _t_14;
  let _t_15;
  let _t_16;
  let _t_17;
  let _t_18;
  let _t_19;
  let _t_20;
  let _t_21;
  let _t_22;
  await __env.enterProcedure(0, null);
  try {
    try {
      _t_0 = {};
      _t_1 = new __builtin.Location(1, 3, "Somewhere");
      _t_0.end = _t_1;
      _t_2 = new __builtin.Location(1, 3, "Somewhere");
      _t_0.start = _t_2;
      _t_3 = new Array(1);
      _t_4 = new Array(3);
      _t_5 = "low_estimate";
      _t_4[0] = _t_5;
      _t_6 = ">=";
      _t_4[1] = _t_6;
      _t_7 = 7;
      _t_4[2] = _t_7;
      _t_3[0] = _t_4;
      _t_8 = await __env.invokeQuery("com.uber", { }, "price_estimate", _t_0, { projection: ["uber_type", "low_estimate", "high_estimate", "surge", "duration", "distance"], filter: _t_3 });
      _t_9 = __builtin.getAsyncIterator(_t_8);
      {
        let _iter_tmp = await _t_9.next();
        while (!_iter_tmp.done) {
          _t_10 = _iter_tmp.value;
          _t_11 = _t_10[0];
          _t_12 = _t_10[1];
          _t_13 = _t_12.__response;
          _t_14 = _t_12.uber_type;
          _t_15 = _t_12.low_estimate;
          _t_16 = _t_12.high_estimate;
          _t_17 = _t_12.surge;
          _t_18 = _t_12.duration;
          _t_19 = _t_12.distance;
          _t_21 = 7;
          _t_22 = __builtin.getCurrency (_t_21);
          _t_20 = _t_15 >= _t_22;
          if (_t_20) {
            try {
              await __env.output(String(_t_11), _t_12);
            } catch(_exc_) {
              __env.reportError("Failed to invoke action", _exc_);
            }
          } else {

          }
          _iter_tmp = await _t_9.next();
        }
      }
    } catch(_exc_) {
      __env.reportError("Failed to invoke query", _exc_);
    }
  } finally {
    await __env.exitProcedure(0, null);
  }`]],

    // 24
    [`class @__dyn_0 extends @org.thingpedia.builtin.thingengine.remote {
        action send (in req __principal : Entity(tt:contact), in req __program_id : Entity(tt:program_id), in req __flow : Number, in req __kindChannel : Entity(tt:function));
    }
    monitor(@com.twitter.home_timeline()) => @__dyn_0.send(__principal="mock-account:12345678"^^tt:contact("me"), __program_id=$program_id, __flow=0, __kindChannel=$type);`,
    [`"use strict";
  let _t_0;
  let _t_1;
  let _t_2;
  let _t_3;
  let _t_4;
  let _t_5;
  let _t_6;
  let _t_7;
  let _t_8;
  let _t_9;
  let _t_10;
  let _t_11;
  let _t_12;
  let _t_13;
  let _t_14;
  let _t_15;
  let _t_16;
  let _t_17;
  let _t_18;
  let _t_19;
  let _t_20;
  _t_0 = await __env.readState(0);
  try {
    _t_1 = {};
    _t_2 = await __env.invokeMonitor("com.twitter", { }, "home_timeline", _t_1, { projection: ["text", "hashtags", "urls", "author", "in_reply_to", "tweet_id"] });
    {
      let _iter_tmp = await _t_2.next();
      while (!_iter_tmp.done) {
        _t_3 = _iter_tmp.value;
        _t_4 = _t_3[0];
        _t_5 = _t_3[1];
        _t_6 = _t_5.__response;
        _t_7 = _t_5.text;
        _t_8 = _t_5.hashtags;
        _t_9 = _t_5.urls;
        _t_10 = _t_5.author;
        _t_11 = _t_5.in_reply_to;
        _t_12 = _t_5.tweet_id;
        _t_13 = __builtin.isNewTuple(_t_0, _t_5, ["text", "hashtags", "urls", "author", "in_reply_to", "tweet_id"]);
        _t_14 = __builtin.addTuple(_t_0, _t_5);
        await __env.writeState(0, _t_14);
        _t_0 = _t_14;
        if (_t_13) {
          try {
            _t_15 = {};
            _t_16 = 0;
            _t_15.__flow = _t_16;
            _t_15.__kindChannel = _t_4;
<<<<<<< HEAD
            _t_17 = new __builtin.Entity("mock-account:12345678", "me");
            _t_15.__principal = _t_17;
            _t_18 = __env.program_id;
            _t_15.__program_id = _t_18;
            await __env.invokeAction("org.thingpedia.builtin.thingengine.remote", { }, "send", _t_15);
=======
            await __builtin.drainAction(__env.invokeAction("org.thingpedia.builtin.thingengine.remote", { }, "send", _t_15));
>>>>>>> a3eb276c
          } catch(_exc_) {
            __env.reportError("Failed to invoke action", _exc_);
          }
        } else {

        }
        _iter_tmp = await _t_2.next();
      }
    }
  } catch(_exc_) {
    __env.reportError("Failed to invoke trigger", _exc_);
  }
  try {
    _t_19 = 0;
    _t_20 = new __builtin.Entity("mock-account:12345678", "me");
    await __env.sendEndOfFlow(_t_20, _t_19);
  } catch(_exc_) {
    __env.reportError("Failed to signal end-of-flow", _exc_);
  }`]],

    // 25
    [`monitor(@com.twitter.home_timeline(), any(@org.thingpedia.builtin.thingengine.builtin.get_time(), time >= new Time(9,0) && time <= new Time(10, 0)));
    monitor(@com.twitter.home_timeline(), text =~ "lol" && any(@org.thingpedia.builtin.thingengine.builtin.get_time(), time >= new Time(9,0) && time <= new Time(10, 0)));`,
    [`"use strict";
  let _t_0;
  let _t_1;
  let _t_2;
  let _t_3;
  let _t_4;
  let _t_5;
  let _t_6;
  let _t_7;
  let _t_8;
  let _t_9;
  let _t_10;
  let _t_11;
  let _t_12;
  let _t_13;
  let _t_14;
  let _t_15;
  let _t_16;
  let _t_17;
  let _t_18;
  let _t_19;
  let _t_20;
  let _t_21;
  let _t_22;
  let _t_23;
  let _t_24;
  let _t_25;
  let _t_26;
  let _t_27;
  let _t_28;
  let _t_29;
  _t_0 = await __env.readState(0);
  try {
    _t_1 = {};
    _t_2 = await __env.invokeMonitor("com.twitter", { }, "home_timeline", _t_1, { projection: ["text", "hashtags", "urls", "author", "in_reply_to", "tweet_id"] });
    {
      let _iter_tmp = await _t_2.next();
      while (!_iter_tmp.done) {
        _t_3 = _iter_tmp.value;
        _t_4 = _t_3[0];
        _t_5 = _t_3[1];
        _t_6 = _t_5.__response;
        _t_7 = _t_5.text;
        _t_8 = _t_5.hashtags;
        _t_9 = _t_5.urls;
        _t_10 = _t_5.author;
        _t_11 = _t_5.in_reply_to;
        _t_12 = _t_5.tweet_id;
        _t_13 = __builtin.isNewTuple(_t_0, _t_5, ["text", "hashtags", "urls", "author", "in_reply_to", "tweet_id"]);
        _t_14 = __builtin.addTuple(_t_0, _t_5);
        await __env.writeState(0, _t_14);
        _t_0 = _t_14;
        if (_t_13) {
          _t_15 = false;
          try {
            _t_17 = {};
            _t_16 = await __env.invokeQuery("org.thingpedia.builtin.thingengine.builtin", { }, "get_time", _t_17, { projection: ["time"] });
            _t_18 = __builtin.getAsyncIterator(_t_16);
            {
              let _iter_tmp = await _t_18.next();
              while (!_iter_tmp.done) {
                _t_19 = _iter_tmp.value;
                _t_20 = _t_19[0];
                _t_21 = _t_19[1];
                _t_22 = _t_21.time;
                _t_23 = true;
                _t_25 = __builtin.getTime (_t_22);
                _t_26 = new __builtin.Time(10, 0, 0);
                _t_24 = _t_25 <= _t_26;
                _t_23 = _t_23 && _t_24;
                _t_28 = __builtin.getTime (_t_22);
                _t_29 = new __builtin.Time(9, 0, 0);
                _t_27 = _t_28 >= _t_29;
                _t_23 = _t_23 && _t_27;
                if (_t_23) {
                  _t_15 = true;
                  break;
                } else {

                }
                _iter_tmp = await _t_18.next();
              }
            }
          } catch(_exc_) {
            __env.reportError("Failed to invoke get-predicate query", _exc_);
          }
          if (_t_15) {
            try {
              await __env.output(String(_t_4), _t_5);
            } catch(_exc_) {
              __env.reportError("Failed to invoke action", _exc_);
            }
          } else {

          }
        } else {

        }
        _iter_tmp = await _t_2.next();
      }
    }
  } catch(_exc_) {
    __env.reportError("Failed to invoke trigger", _exc_);
  }`, `"use strict";
  let _t_0;
  let _t_1;
  let _t_2;
  let _t_3;
  let _t_4;
  let _t_5;
  let _t_6;
  let _t_7;
  let _t_8;
  let _t_9;
  let _t_10;
  let _t_11;
  let _t_12;
  let _t_13;
  let _t_14;
  let _t_15;
  let _t_16;
  let _t_17;
  let _t_18;
  let _t_19;
  let _t_20;
  let _t_21;
  let _t_22;
  let _t_23;
  let _t_24;
  let _t_25;
  let _t_26;
  let _t_27;
  let _t_28;
  let _t_29;
  let _t_30;
  let _t_31;
  let _t_32;
  let _t_33;
  let _t_34;
  let _t_35;
  let _t_36;
  let _t_37;
  _t_0 = await __env.readState(1);
  try {
    _t_1 = {};
    _t_2 = new Array(1);
    _t_3 = new Array(3);
    _t_4 = "text";
    _t_3[0] = _t_4;
    _t_5 = "=~";
    _t_3[1] = _t_5;
    _t_6 = "lol";
    _t_3[2] = _t_6;
    _t_2[0] = _t_3;
    _t_7 = await __env.invokeMonitor("com.twitter", { }, "home_timeline", _t_1, { projection: ["text", "hashtags", "urls", "author", "in_reply_to", "tweet_id"], filter: _t_2 });
    {
      let _iter_tmp = await _t_7.next();
      while (!_iter_tmp.done) {
        _t_8 = _iter_tmp.value;
        _t_9 = _t_8[0];
        _t_10 = _t_8[1];
        _t_11 = _t_10.__response;
        _t_12 = _t_10.text;
        _t_13 = _t_10.hashtags;
        _t_14 = _t_10.urls;
        _t_15 = _t_10.author;
        _t_16 = _t_10.in_reply_to;
        _t_17 = _t_10.tweet_id;
        _t_18 = __builtin.isNewTuple(_t_0, _t_10, ["text", "hashtags", "urls", "author", "in_reply_to", "tweet_id"]);
        _t_19 = __builtin.addTuple(_t_0, _t_10);
        await __env.writeState(1, _t_19);
        _t_0 = _t_19;
        if (_t_18) {
          _t_20 = true;
          _t_21 = false;
          try {
<<<<<<< HEAD
            _t_23 = {};
            _t_22 = await __env.invokeQuery("org.thingpedia.builtin.thingengine.builtin", { }, "get_time", _t_23, { projection: ["time"] });
            _t_24 = _t_22[Symbol.iterator]();
=======
            _t_25 = {};
            _t_24 = await __env.invokeQuery("org.thingpedia.builtin.thingengine.builtin", { }, "get_time", _t_25, { projection: ["time"] });
            _t_26 = __builtin.getAsyncIterator(_t_24);
>>>>>>> a3eb276c
            {
              let _iter_tmp = await _t_24.next();
              while (!_iter_tmp.done) {
                _t_25 = _iter_tmp.value;
                _t_26 = _t_25[0];
                _t_27 = _t_25[1];
                _t_28 = _t_27.time;
                _t_29 = true;
                _t_31 = __builtin.getTime (_t_28);
                _t_32 = new __builtin.Time(10, 0, 0);
                _t_30 = _t_31 <= _t_32;
                _t_29 = _t_29 && _t_30;
                _t_34 = __builtin.getTime (_t_28);
                _t_35 = new __builtin.Time(9, 0, 0);
                _t_33 = _t_34 >= _t_35;
                _t_29 = _t_29 && _t_33;
                if (_t_29) {
                  _t_21 = true;
                  break;
                } else {

                }
                _iter_tmp = await _t_24.next();
              }
            }
          } catch(_exc_) {
            __env.reportError("Failed to invoke get-predicate query", _exc_);
          }
          _t_20 = _t_20 && _t_21;
          _t_37 = "lol";
          _t_36 = __builtin.like(_t_12, _t_37);
          _t_20 = _t_20 && _t_36;
          if (_t_20) {
            try {
              await __env.output(String(_t_9), _t_10);
            } catch(_exc_) {
              __env.reportError("Failed to invoke action", _exc_);
            }
          } else {

          }
        } else {

        }
        _iter_tmp = await _t_7.next();
      }
    }
  } catch(_exc_) {
    __env.reportError("Failed to invoke trigger", _exc_);
  }`]],

    // 26
    [`class @__dyn_0 extends @org.thingpedia.builtin.thingengine.remote {
        action send (in req __principal : Entity(tt:contact), in req __program_id : Entity(tt:program_id), in req __flow : Number, in req __kindChannel : Entity(tt:function), in opt interval : Measure(ms));
    }
    timer(base=new Date(), interval=10s) => @__dyn_0.send(__principal="1234"^^tt:contact, __program_id=$program_id, __flow=0, __kindChannel=$type, interval=10s);`,
    [`"use strict";
  let _t_0;
  let _t_1;
  let _t_2;
  let _t_3;
  let _t_4;
  let _t_5;
  let _t_6;
  let _t_7;
  let _t_8;
  let _t_9;
  let _t_10;
  let _t_11;
  try {
    _t_1 = new Date(XNOWX);
    _t_2 = 10000;
    _t_0 = await __env.invokeTimer(_t_1, _t_2, null);
    _t_3 = null;
    {
      let _iter_tmp = await _t_0.next();
      while (!_iter_tmp.done) {
        _t_4 = _iter_tmp.value;
        try {
          _t_5 = {};
          _t_6 = 0;
          _t_5.__flow = _t_6;
          _t_5.__kindChannel = _t_3;
          _t_7 = new __builtin.Entity("1234", null);
          _t_5.__principal = _t_7;
          _t_8 = __env.program_id;
          _t_5.__program_id = _t_8;
          _t_9 = 10000;
          _t_5.interval = _t_9;
          await __builtin.drainAction(__env.invokeAction("org.thingpedia.builtin.thingengine.remote", { }, "send", _t_5));
        } catch(_exc_) {
          __env.reportError("Failed to invoke action", _exc_);
        }
        _iter_tmp = await _t_0.next();
      }
    }
  } catch(_exc_) {
    __env.reportError("Failed to invoke timer", _exc_);
  }
  try {
    _t_10 = 0;
    _t_11 = new __builtin.Entity("1234", null);
    await __env.sendEndOfFlow(_t_11, _t_10);
  } catch(_exc_) {
    __env.reportError("Failed to signal end-of-flow", _exc_);
  }`]],

    // 27
    [`
    class @__dyn_0 extends @org.thingpedia.builtin.thingengine.remote {
        monitorable list query receive (in req __principal : Entity(tt:contact), in req __program_id : Entity(tt:program_id), in req __flow : Number, out __kindChannel : Entity(tt:function), out interval : Measure(ms));
    }
    monitor( @__dyn_0.receive(__principal="mock-account:12345678"^^tt:contact("me"), __program_id=$program_id, __flow=0))  => @security-camera.set_power(power=enum(on));`,
    [`"use strict";
  let _t_0;
  let _t_1;
  let _t_2;
  let _t_3;
  let _t_4;
  let _t_5;
  let _t_6;
  let _t_7;
  let _t_8;
  let _t_9;
  let _t_10;
  let _t_11;
  let _t_12;
  let _t_13;
  let _t_14;
  _t_0 = await __env.readState(0);
  try {
    _t_1 = {};
    _t_2 = 0;
    _t_1.__flow = _t_2;
    _t_3 = new __builtin.Entity("mock-account:12345678", "me");
    _t_1.__principal = _t_3;
    _t_4 = await __env.invokeMonitor("org.thingpedia.builtin.thingengine.remote", { }, "receive", _t_1, { projection: ["__kindChannel", "interval"] });
    {
      let _iter_tmp = await _t_4.next();
      while (!_iter_tmp.done) {
        _t_5 = _iter_tmp.value;
        _t_6 = _t_5[0];
        _t_7 = _t_5[1];
        _t_8 = _t_7.__response;
        _t_9 = _t_7.__kindChannel;
        _t_10 = _t_7.interval;
        _t_11 = __builtin.isNewTuple(_t_0, _t_7, ["__kindChannel", "interval"]);
        _t_12 = __builtin.addTuple(_t_0, _t_7);
        await __env.writeState(0, _t_12);
        _t_0 = _t_12;
        if (_t_11) {
          try {
<<<<<<< HEAD
            _t_13 = {};
            _t_14 = "on";
            _t_13.power = _t_14;
            await __env.invokeAction("security-camera", { }, "set_power", _t_13);
=======
            _t_14 = {};
            _t_15 = "on";
            _t_14.power = _t_15;
            await __builtin.drainAction(__env.invokeAction("security-camera", { }, "set_power", _t_14));
>>>>>>> a3eb276c
          } catch(_exc_) {
            __env.reportError("Failed to invoke action", _exc_);
          }
        } else {

        }
        _iter_tmp = await _t_4.next();
      }
    }
  } catch(_exc_) {
    __env.reportError("Failed to invoke trigger", _exc_);
  }`]],

    // 28
    [`monitor (@com.twitter.home_timeline() => @com.bing.web_search(query="foo")) => notify;`,
    [`"use strict";
  let _t_0;
  let _t_1;
  let _t_2;
  let _t_3;
  let _t_4;
  let _t_5;
  let _t_6;
  let _t_7;
  let _t_8;
  let _t_9;
  let _t_10;
  let _t_11;
  let _t_12;
  let _t_13;
  let _t_14;
  let _t_15;
  let _t_16;
  let _t_17;
  let _t_18;
  let _t_19;
  let _t_20;
  let _t_21;
  let _t_22;
  let _t_23;
  let _t_24;
  let _t_25;
  let _t_26;
  let _t_27;
  let _t_28;
  let _t_29;
  let _t_30;
  let _t_31;
  let _t_32;
  let _t_33;
  let _t_34;
  let _t_35;
  let _t_36;
  let _t_37;
  let _t_38;
  let _t_39;
  let _t_40;
  let _t_41;
  let _t_42;
  let _t_43;
  let _t_44;
  let _t_45;
  let _t_46;
  let _t_47;
  _t_0 = await __env.readState(0);
  _t_1 = async function(__emit) {
    _t_2 = await __env.readState(1);
    try {
      _t_3 = {};
      _t_4 = await __env.invokeMonitor("com.twitter", { }, "home_timeline", _t_3, { projection: [] });
      {
        let _iter_tmp = await _t_4.next();
        while (!_iter_tmp.done) {
          _t_5 = _iter_tmp.value;
          _t_6 = _t_5[0];
          _t_7 = _t_5[1];
          _t_8 = _t_7.__response;
          _t_9 = _t_7.text;
          _t_10 = _t_7.hashtags;
          _t_11 = _t_7.urls;
          _t_12 = _t_7.author;
          _t_13 = _t_7.in_reply_to;
          _t_14 = _t_7.tweet_id;
          _t_15 = __builtin.isNewTuple(_t_2, _t_7, ["text", "hashtags", "urls", "author", "in_reply_to", "tweet_id"]);
          _t_16 = __builtin.addTuple(_t_2, _t_7);
          await __env.writeState(1, _t_16);
          _t_2 = _t_16;
          if (_t_15) {
            __emit(_t_6, _t_7);
          } else {

          }
          _iter_tmp = await _t_4.next();
        }
      }
    } catch(_exc_) {
      __env.reportError("Failed to invoke trigger", _exc_);
    }
  }
  _t_17 = async function(__emit) {
    _t_18 = await __env.readState(2);
    try {
      _t_19 = {};
      _t_20 = "foo";
      _t_19.query = _t_20;
      _t_21 = await __env.invokeMonitor("com.bing", { }, "web_search", _t_19, { projection: ["title", "description", "link"] });
      {
        let _iter_tmp = await _t_21.next();
        while (!_iter_tmp.done) {
          _t_22 = _iter_tmp.value;
          _t_23 = _t_22[0];
          _t_24 = _t_22[1];
          _t_25 = _t_24.__response;
          _t_26 = _t_24.title;
          _t_27 = _t_24.description;
          _t_28 = _t_24.link;
          _t_29 = __builtin.isNewTuple(_t_18, _t_24, ["title", "description", "link"]);
          _t_30 = __builtin.addTuple(_t_18, _t_24);
          await __env.writeState(2, _t_30);
          _t_18 = _t_30;
          if (_t_29) {
            __emit(_t_23, _t_24);
          } else {

          }
          _iter_tmp = await _t_21.next();
        }
      }
    } catch(_exc_) {
      __env.reportError("Failed to invoke trigger", _exc_);
    }
  }
  _t_31 = __builtin.streamUnion(_t_1, _t_17);
  {
    let _iter_tmp = await _t_31.next();
    while (!_iter_tmp.done) {
      _t_32 = _iter_tmp.value;
      _t_33 = _t_32[0];
      _t_34 = _t_32[1];
      _t_35 = _t_34.query;
      _t_36 = _t_34.__response;
      _t_37 = _t_34.title;
      _t_38 = _t_34.description;
      _t_39 = _t_34.link;
      _t_40 = _t_34.text;
      _t_41 = _t_34.hashtags;
      _t_42 = _t_34.urls;
      _t_43 = _t_34.author;
      _t_44 = _t_34.in_reply_to;
      _t_45 = _t_34.tweet_id;
      _t_46 = __builtin.isNewTuple(_t_0, _t_34, ["title", "description", "link", "text", "hashtags", "urls", "author", "in_reply_to", "tweet_id"]);
      _t_47 = __builtin.addTuple(_t_0, _t_34);
      await __env.writeState(0, _t_47);
      _t_0 = _t_47;
      if (_t_46) {
        try {
          await __env.output(String(_t_33), _t_34);
        } catch(_exc_) {
          __env.reportError("Failed to invoke action", _exc_);
        }
      } else {

      }
      _iter_tmp = await _t_31.next();
    }
  }`]],

    // 29
    [`monitor (@com.twitter.home_timeline() => @com.bing.web_search(query="foo")), text =~ "lol" => notify;`,
    [`"use strict";
  let _t_0;
  let _t_1;
  let _t_2;
  let _t_3;
  let _t_4;
  let _t_5;
  let _t_6;
  let _t_7;
  let _t_8;
  let _t_9;
  let _t_10;
  let _t_11;
  let _t_12;
  let _t_13;
  let _t_14;
  let _t_15;
  let _t_16;
  let _t_17;
  let _t_18;
  let _t_19;
  let _t_20;
  let _t_21;
  let _t_22;
  let _t_23;
  let _t_24;
  let _t_25;
  let _t_26;
  let _t_27;
  let _t_28;
  let _t_29;
  let _t_30;
  let _t_31;
  let _t_32;
  let _t_33;
  let _t_34;
  let _t_35;
  let _t_36;
  let _t_37;
  let _t_38;
  let _t_39;
  let _t_40;
  let _t_41;
  let _t_42;
  let _t_43;
  let _t_44;
  let _t_45;
  let _t_46;
  let _t_47;
  let _t_48;
  let _t_49;
  let _t_50;
  let _t_51;
  _t_0 = await __env.readState(1);
  _t_1 = async function(__emit) {
    _t_2 = await __env.readState(2);
    try {
      _t_3 = {};
      _t_4 = await __env.invokeMonitor("com.twitter", { }, "home_timeline", _t_3, { projection: [] });
      {
        let _iter_tmp = await _t_4.next();
        while (!_iter_tmp.done) {
          _t_5 = _iter_tmp.value;
          _t_6 = _t_5[0];
          _t_7 = _t_5[1];
          _t_8 = _t_7.__response;
          _t_9 = _t_7.text;
          _t_10 = _t_7.hashtags;
          _t_11 = _t_7.urls;
          _t_12 = _t_7.author;
          _t_13 = _t_7.in_reply_to;
          _t_14 = _t_7.tweet_id;
          _t_15 = __builtin.isNewTuple(_t_2, _t_7, ["text", "hashtags", "urls", "author", "in_reply_to", "tweet_id"]);
          _t_16 = __builtin.addTuple(_t_2, _t_7);
          await __env.writeState(2, _t_16);
          _t_2 = _t_16;
          if (_t_15) {
            __emit(_t_6, _t_7);
          } else {

          }
          _iter_tmp = await _t_4.next();
        }
      }
    } catch(_exc_) {
      __env.reportError("Failed to invoke trigger", _exc_);
    }
  }
  _t_17 = async function(__emit) {
    _t_18 = await __env.readState(3);
    try {
      _t_19 = {};
      _t_20 = "foo";
      _t_19.query = _t_20;
      _t_21 = await __env.invokeMonitor("com.bing", { }, "web_search", _t_19, { projection: ["title", "description", "link"] });
      {
        let _iter_tmp = await _t_21.next();
        while (!_iter_tmp.done) {
          _t_22 = _iter_tmp.value;
          _t_23 = _t_22[0];
          _t_24 = _t_22[1];
          _t_25 = _t_24.__response;
          _t_26 = _t_24.title;
          _t_27 = _t_24.description;
          _t_28 = _t_24.link;
          _t_29 = __builtin.isNewTuple(_t_18, _t_24, ["title", "description", "link"]);
          _t_30 = __builtin.addTuple(_t_18, _t_24);
          await __env.writeState(3, _t_30);
          _t_18 = _t_30;
          if (_t_29) {
            __emit(_t_23, _t_24);
          } else {

          }
          _iter_tmp = await _t_21.next();
        }
      }
    } catch(_exc_) {
      __env.reportError("Failed to invoke trigger", _exc_);
    }
  }
  _t_31 = __builtin.streamUnion(_t_1, _t_17);
  {
    let _iter_tmp = await _t_31.next();
    while (!_iter_tmp.done) {
      _t_32 = _iter_tmp.value;
      _t_33 = _t_32[0];
      _t_34 = _t_32[1];
      _t_35 = _t_34.query;
      _t_36 = _t_34.__response;
      _t_37 = _t_34.title;
      _t_38 = _t_34.description;
      _t_39 = _t_34.link;
      _t_40 = _t_34.text;
      _t_41 = _t_34.hashtags;
      _t_42 = _t_34.urls;
      _t_43 = _t_34.author;
      _t_44 = _t_34.in_reply_to;
      _t_45 = _t_34.tweet_id;
      _t_46 = __builtin.isNewTuple(_t_0, _t_34, ["title", "description", "link", "text", "hashtags", "urls", "author", "in_reply_to", "tweet_id"]);
      _t_47 = __builtin.addTuple(_t_0, _t_34);
      await __env.writeState(1, _t_47);
      _t_0 = _t_47;
      if (_t_46) {
        _t_48 = await __env.readState(0);
        _t_50 = "lol";
        _t_49 = __builtin.like(_t_40, _t_50);
        _t_51 = _t_49 !== _t_48;
        if (_t_51) {
          await __env.writeState(0, _t_49);
        } else {

        }
        _t_48 = ! (_t_48);
        _t_49 = _t_49 && _t_48;
        if (_t_49) {
          try {
            await __env.output(String(_t_33), _t_34);
          } catch(_exc_) {
            __env.reportError("Failed to invoke action", _exc_);
          }
        } else {

        }
      } else {

      }
      _iter_tmp = await _t_31.next();
    }
  }`]],

    // 30
    [`now => @com.twitter.home_timeline() => @com.bing.web_search(query=text) => notify;`,
    [`"use strict";
  let _t_0;
  let _t_1;
  let _t_2;
  let _t_3;
  let _t_4;
  let _t_5;
  let _t_6;
  let _t_7;
  let _t_8;
  let _t_9;
  let _t_10;
  let _t_11;
  let _t_12;
  let _t_13;
  let _t_14;
  let _t_15;
  let _t_16;
  let _t_17;
  let _t_18;
  let _t_19;
  let _t_20;
  let _t_21;
  let _t_22;
  let _t_23;
  let _t_24;
  let _t_25;
  let _t_26;
  let _t_27;
  let _t_28;
  let _t_29;
  let _t_30;
  let _t_31;
  let _t_32;
  let _t_33;
  let _t_34;
  let _t_35;
  await __env.enterProcedure(0, null);
  try {
    try {
      _t_0 = {};
<<<<<<< HEAD
      _t_1 = await __env.invokeQuery("com.twitter", { }, "home_timeline", _t_0, { projection: [] });
      _t_2 = _t_1[Symbol.iterator]();
=======
      _t_1 = await __env.invokeQuery("com.twitter", { }, "home_timeline", _t_0, { projection: ["text", "hashtags", "urls", "author", "in_reply_to", "tweet_id"] });
      _t_2 = __builtin.getAsyncIterator(_t_1);
>>>>>>> a3eb276c
      {
        let _iter_tmp = await _t_2.next();
        while (!_iter_tmp.done) {
          _t_3 = _iter_tmp.value;
          _t_4 = _t_3[0];
          _t_5 = _t_3[1];
          _t_6 = _t_5.__response;
          _t_7 = _t_5.text;
          _t_8 = _t_5.hashtags;
          _t_9 = _t_5.urls;
          _t_10 = _t_5.author;
          _t_11 = _t_5.in_reply_to;
          _t_12 = _t_5.tweet_id;
          try {
            _t_13 = {};
            _t_13.query = _t_7;
            _t_14 = await __env.invokeQuery("com.bing", { }, "web_search", _t_13, { projection: ["title", "description", "link"] });
            _t_15 = __builtin.getAsyncIterator(_t_14);
            {
              let _iter_tmp = await _t_15.next();
              while (!_iter_tmp.done) {
                _t_16 = _iter_tmp.value;
                _t_17 = _t_16[0];
                _t_18 = _t_16[1];
                _t_19 = _t_18.__response;
                _t_20 = _t_18.title;
                _t_21 = _t_18.description;
                _t_22 = _t_18.link;
                _t_23 = __builtin.combineOutputTypes(_t_4, _t_17);
                _t_24 = {};
                _t_24.query = _t_7;
                _t_24.__response = _t_19;
                _t_24.title = _t_20;
                _t_24.description = _t_21;
                _t_24.link = _t_22;
                _t_24.text = _t_7;
                _t_24.hashtags = _t_8;
                _t_24.urls = _t_9;
                _t_24.author = _t_10;
                _t_24.in_reply_to = _t_11;
                _t_24.tweet_id = _t_12;
                _t_25 = _t_24.query;
                _t_26 = _t_24.__response;
                _t_27 = _t_24.title;
                _t_28 = _t_24.description;
                _t_29 = _t_24.link;
                _t_30 = _t_24.text;
                _t_31 = _t_24.hashtags;
                _t_32 = _t_24.urls;
                _t_33 = _t_24.author;
                _t_34 = _t_24.in_reply_to;
                _t_35 = _t_24.tweet_id;
                try {
                  await __env.output(String(_t_23), _t_24);
                } catch(_exc_) {
                  __env.reportError("Failed to invoke action", _exc_);
                }
                _iter_tmp = await _t_15.next();
              }
            }
          } catch(_exc_) {
            __env.reportError("Failed to invoke query", _exc_);
          }
          _iter_tmp = await _t_2.next();
        }
      }
    } catch(_exc_) {
      __env.reportError("Failed to invoke query", _exc_);
    }
  } finally {
    await __env.exitProcedure(0, null);
  }`]],

    // 31
    [`now => @com.twitter.home_timeline() => @com.bing.web_search(query="foo") => notify;`,
    [`"use strict";
  let _t_0;
  let _t_1;
  let _t_2;
  let _t_3;
  let _t_4;
  let _t_5;
  let _t_6;
  let _t_7;
  let _t_8;
  let _t_9;
  let _t_10;
  let _t_11;
  let _t_12;
  let _t_13;
  let _t_14;
  let _t_15;
  let _t_16;
  let _t_17;
  let _t_18;
  let _t_19;
  let _t_20;
  let _t_21;
  let _t_22;
  let _t_23;
  let _t_24;
  let _t_25;
  let _t_26;
  let _t_27;
  let _t_28;
  let _t_29;
  let _t_30;
  let _t_31;
  let _t_32;
  let _t_33;
  let _t_34;
  let _t_35;
  let _t_36;
  let _t_37;
  let _t_38;
  let _t_39;
  let _t_40;
  await __env.enterProcedure(0, null);
  try {
    _t_0 = async function(__emit) {
      try {
        _t_1 = {};
<<<<<<< HEAD
        _t_2 = await __env.invokeQuery("com.twitter", { }, "home_timeline", _t_1, { projection: [] });
        _t_3 = _t_2[Symbol.iterator]();
=======
        _t_2 = await __env.invokeQuery("com.twitter", { }, "home_timeline", _t_1, { projection: ["text", "hashtags", "urls", "author", "in_reply_to", "tweet_id"] });
        _t_3 = __builtin.getAsyncIterator(_t_2);
>>>>>>> a3eb276c
        {
          let _iter_tmp = await _t_3.next();
          while (!_iter_tmp.done) {
            _t_4 = _iter_tmp.value;
            _t_5 = _t_4[0];
            _t_6 = _t_4[1];
            _t_7 = _t_6.__response;
            _t_8 = _t_6.text;
            _t_9 = _t_6.hashtags;
            _t_10 = _t_6.urls;
            _t_11 = _t_6.author;
            _t_12 = _t_6.in_reply_to;
            _t_13 = _t_6.tweet_id;
            __emit(_t_5, _t_6);
            _iter_tmp = await _t_3.next();
          }
        }
      } catch(_exc_) {
        __env.reportError("Failed to invoke query", _exc_);
      }
    }
    _t_14 = async function(__emit) {
      try {
        _t_15 = {};
        _t_16 = "foo";
        _t_15.query = _t_16;
        _t_17 = await __env.invokeQuery("com.bing", { }, "web_search", _t_15, { projection: ["title", "description", "link"] });
        _t_18 = __builtin.getAsyncIterator(_t_17);
        {
          let _iter_tmp = await _t_18.next();
          while (!_iter_tmp.done) {
            _t_19 = _iter_tmp.value;
            _t_20 = _t_19[0];
            _t_21 = _t_19[1];
            _t_22 = _t_21.__response;
            _t_23 = _t_21.title;
            _t_24 = _t_21.description;
            _t_25 = _t_21.link;
            __emit(_t_20, _t_21);
            _iter_tmp = await _t_18.next();
          }
        }
      } catch(_exc_) {
        __env.reportError("Failed to invoke query", _exc_);
      }
    }
    _t_26 = __builtin.tableCrossJoin(_t_0, _t_14);
    {
      let _iter_tmp = await _t_26.next();
      while (!_iter_tmp.done) {
        _t_27 = _iter_tmp.value;
        _t_28 = _t_27[0];
        _t_29 = _t_27[1];
        _t_30 = _t_29.query;
        _t_31 = _t_29.__response;
        _t_32 = _t_29.title;
        _t_33 = _t_29.description;
        _t_34 = _t_29.link;
        _t_35 = _t_29.text;
        _t_36 = _t_29.hashtags;
        _t_37 = _t_29.urls;
        _t_38 = _t_29.author;
        _t_39 = _t_29.in_reply_to;
        _t_40 = _t_29.tweet_id;
        try {
          await __env.output(String(_t_28), _t_29);
        } catch(_exc_) {
          __env.reportError("Failed to invoke action", _exc_);
        }
        _iter_tmp = await _t_26.next();
      }
    }
  } finally {
    await __env.exitProcedure(0, null);
  }`]],

    // 32
    [`attimer(time=[new Time(20, 10)]) => @com.thecatapi(id="com.thecatapi").get() => @com.gmail(id="xxxx").send_picture(to="xxxx"^^tt:email_address, subject="xxx", message="xxx", picture_url=picture_url);`,
    [`"use strict";
  let _t_0;
  let _t_1;
  let _t_2;
  let _t_3;
  let _t_4;
  let _t_5;
  let _t_6;
  let _t_7;
  let _t_8;
  let _t_9;
  let _t_10;
  let _t_11;
  let _t_12;
  let _t_13;
  let _t_14;
  let _t_15;
  let _t_16;
  let _t_17;
  let _t_18;
  let _t_19;
  let _t_20;
  let _t_21;
  let _t_22;
  let _t_23;
  let _t_24;
  let _t_25;
  let _t_26;
  let _t_27;
  try {
    _t_1 = new Array(1);
    _t_2 = new __builtin.Time(20, 10, 0);
    _t_1[0] = _t_2;
    _t_0 = await __env.invokeAtTimer(_t_1, null);
    _t_3 = null;
    {
      let _iter_tmp = await _t_0.next();
      while (!_iter_tmp.done) {
        _t_4 = _iter_tmp.value;
        try {
          _t_5 = {};
          _t_6 = await __env.invokeQuery("com.thecatapi", { id: "com.thecatapi", }, "get", _t_5, { projection: ["picture_url"] });
          _t_7 = __builtin.getAsyncIterator(_t_6);
          {
            let _iter_tmp = await _t_7.next();
            while (!_iter_tmp.done) {
              _t_8 = _iter_tmp.value;
              _t_9 = _t_8[0];
              _t_10 = _t_8[1];
              _t_11 = _t_10.count;
              _t_12 = _t_10.__response;
              _t_13 = _t_10.image_id;
              _t_14 = _t_10.picture_url;
              _t_15 = _t_10.link;
              _t_16 = __builtin.combineOutputTypes(_t_3, _t_9);
              _t_17 = {};
              _t_17.count = _t_11;
              _t_17.__response = _t_12;
              _t_17.image_id = _t_13;
              _t_17.picture_url = _t_14;
              _t_17.link = _t_15;
              _t_18 = _t_17.count;
              _t_19 = _t_17.__response;
              _t_20 = _t_17.image_id;
              _t_21 = _t_17.picture_url;
              _t_22 = _t_17.link;
              try {
                _t_23 = {};
                _t_24 = "xxx";
                _t_23.message = _t_24;
                _t_25 = String (_t_21);
                _t_23.picture_url = _t_25;
                _t_26 = "xxx";
<<<<<<< HEAD
                _t_23.subject = _t_26;
                _t_27 = new __builtin.Entity("xxxx", null);
                _t_23.to = _t_27;
                await __env.invokeAction("com.gmail", { id: "xxxx", }, "send_picture", _t_23);
=======
                _t_23.message = _t_26;
                _t_27 = String (_t_21);
                _t_23.picture_url = _t_27;
                await __builtin.drainAction(__env.invokeAction("com.gmail", { id: "xxxx", }, "send_picture", _t_23));
>>>>>>> a3eb276c
              } catch(_exc_) {
                __env.reportError("Failed to invoke action", _exc_);
              }
              _iter_tmp = await _t_7.next();
            }
          }
        } catch(_exc_) {
          __env.reportError("Failed to invoke query", _exc_);
        }
        _iter_tmp = await _t_0.next();
      }
    }
  } catch(_exc_) {
    __env.reportError("Failed to invoke at-timer", _exc_);
  }`]],

    // 33
    [`class @__dyn_0 extends @org.thingpedia.builtin.thingengine.remote {
        action send (in req __principal : Entity(tt:contact), in req __program_id : Entity(tt:program_id), in req __flow : Number, in req __kindChannel : Entity(tt:function), in req data : String);
    }
    now => @org.thingpedia.builtin.test(id="org.thingpedia.builtin.test").get_data(size=10byte, count=1) => @__dyn_0(id="org.thingpedia.builtin.thingengine.remote").send(__principal="matrix-account:@gcampax2:matrix.org"^^tt:contact, __program_id=$program_id, __flow=0, __kindChannel=$type, data=data);`,
    [`"use strict";
  let _t_0;
  let _t_1;
  let _t_2;
  let _t_3;
  let _t_4;
  let _t_5;
  let _t_6;
  let _t_7;
  let _t_8;
  let _t_9;
  let _t_10;
  let _t_11;
  let _t_12;
  let _t_13;
  let _t_14;
  let _t_15;
  await __env.enterProcedure(0, null);
  try {
    try {
      _t_0 = {};
      _t_1 = 1;
      _t_0.count = _t_1;
      _t_2 = 10;
      _t_0.size = _t_2;
      _t_3 = await __env.invokeQuery("org.thingpedia.builtin.test", { id: "org.thingpedia.builtin.test", }, "get_data", _t_0, { projection: ["data"] });
      _t_4 = __builtin.getAsyncIterator(_t_3);
      {
        let _iter_tmp = await _t_4.next();
        while (!_iter_tmp.done) {
          _t_5 = _iter_tmp.value;
          _t_6 = _t_5[0];
          _t_7 = _t_5[1];
          _t_8 = _t_7.__response;
          _t_9 = _t_7.data;
          try {
            _t_10 = {};
            _t_11 = 0;
            _t_10.__flow = _t_11;
            _t_10.__kindChannel = _t_6;
            _t_12 = new __builtin.Entity("matrix-account:@gcampax2:matrix.org", null);
            _t_10.__principal = _t_12;
            _t_13 = __env.program_id;
            _t_10.__program_id = _t_13;
            _t_10.data = _t_9;
            await __builtin.drainAction(__env.invokeAction("org.thingpedia.builtin.thingengine.remote", { id: "org.thingpedia.builtin.thingengine.remote", }, "send", _t_10));
          } catch(_exc_) {
            __env.reportError("Failed to invoke action", _exc_);
          }
          _iter_tmp = await _t_4.next();
        }
      }
    } catch(_exc_) {
      __env.reportError("Failed to invoke query", _exc_);
    }
    try {
      _t_14 = 0;
      _t_15 = new __builtin.Entity("matrix-account:@gcampax2:matrix.org", null);
      await __env.sendEndOfFlow(_t_15, _t_14);
    } catch(_exc_) {
      __env.reportError("Failed to signal end-of-flow", _exc_);
    }
  } finally {
    await __env.exitProcedure(0, null);
  }`]],

    // 34
    [`timer(base=new Date(), interval=1h) => @com.twitter.search(), text =~ "lol" => notify;`,
    [`"use strict";
  let _t_0;
  let _t_1;
  let _t_2;
  let _t_3;
  let _t_4;
  let _t_5;
  let _t_6;
  let _t_7;
  let _t_8;
  let _t_9;
  let _t_10;
  let _t_11;
  let _t_12;
  let _t_13;
  let _t_14;
  let _t_15;
  let _t_16;
  let _t_17;
  let _t_18;
  let _t_19;
  let _t_20;
  let _t_21;
  let _t_22;
  let _t_23;
  let _t_24;
  let _t_25;
  let _t_26;
  let _t_27;
  let _t_28;
  let _t_29;
  let _t_30;
  let _t_31;
  let _t_32;
  let _t_33;
  let _t_34;
  let _t_35;
  try {
    _t_1 = new Date(XNOWX);
    _t_2 = 3600000;
    _t_0 = await __env.invokeTimer(_t_1, _t_2, null);
    _t_3 = null;
    {
      let _iter_tmp = await _t_0.next();
      while (!_iter_tmp.done) {
        _t_4 = _iter_tmp.value;
        try {
          _t_5 = {};
          _t_6 = new Array(1);
          _t_7 = new Array(3);
          _t_8 = "text";
          _t_7[0] = _t_8;
          _t_9 = "=~";
          _t_7[1] = _t_9;
          _t_10 = "lol";
          _t_7[2] = _t_10;
          _t_6[0] = _t_7;
<<<<<<< HEAD
          _t_11 = await __env.invokeQuery("com.twitter", { }, "search", _t_5, { projection: ["text", "hashtags", "urls", "author", "in_reply_to", "tweet_id"], filter: _t_6 });
          _t_12 = _t_11[Symbol.iterator]();
=======
          _t_11 = await __env.invokeQuery("com.twitter", { }, "search", _t_5, { projection: ["count", "text", "hashtags", "urls", "author", "in_reply_to", "tweet_id"], filter: _t_6 });
          _t_12 = __builtin.getAsyncIterator(_t_11);
>>>>>>> a3eb276c
          {
            let _iter_tmp = await _t_12.next();
            while (!_iter_tmp.done) {
              _t_13 = _iter_tmp.value;
              _t_14 = _t_13[0];
              _t_15 = _t_13[1];
              _t_16 = _t_15.count;
              _t_17 = _t_15.__response;
              _t_18 = _t_15.text;
              _t_19 = _t_15.hashtags;
              _t_20 = _t_15.urls;
              _t_21 = _t_15.author;
              _t_22 = _t_15.in_reply_to;
              _t_23 = _t_15.tweet_id;
              _t_25 = "lol";
              _t_24 = __builtin.like(_t_18, _t_25);
              if (_t_24) {
                _t_26 = __builtin.combineOutputTypes(_t_3, _t_14);
                _t_27 = {};
                _t_27.count = _t_16;
                _t_27.__response = _t_17;
                _t_27.text = _t_18;
                _t_27.hashtags = _t_19;
                _t_27.urls = _t_20;
                _t_27.author = _t_21;
                _t_27.in_reply_to = _t_22;
                _t_27.tweet_id = _t_23;
                _t_28 = _t_27.count;
                _t_29 = _t_27.__response;
                _t_30 = _t_27.text;
                _t_31 = _t_27.hashtags;
                _t_32 = _t_27.urls;
                _t_33 = _t_27.author;
                _t_34 = _t_27.in_reply_to;
                _t_35 = _t_27.tweet_id;
                try {
                  await __env.output(String(_t_26), _t_27);
                } catch(_exc_) {
                  __env.reportError("Failed to invoke action", _exc_);
                }
              } else {

              }
              _iter_tmp = await _t_12.next();
            }
          }
        } catch(_exc_) {
          __env.reportError("Failed to invoke query", _exc_);
        }
        _iter_tmp = await _t_0.next();
      }
    }
  } catch(_exc_) {
    __env.reportError("Failed to invoke timer", _exc_);
  }`]],

    // 35
    [`now => @com.twitter.post_picture(picture_url="file:// /home/gcampagn/Pictures/Me/me%202016.jpg"^^tt:picture, caption="lol");`,
    [`"use strict";
  let _t_0;
  let _t_1;
  let _t_2;
  let _t_3;
  await __env.enterProcedure(0, null);
  try {
    try {
      _t_0 = {};
<<<<<<< HEAD
      _t_1 = "lol";
      _t_0.caption = _t_1;
      _t_2 = new __builtin.Entity("file:// /home/gcampagn/Pictures/Me/me%202016.jpg", null);
      _t_3 = String (_t_2);
      _t_0.picture_url = _t_3;
      await __env.invokeAction("com.twitter", { }, "post_picture", _t_0);
=======
      _t_1 = new __builtin.Entity("file:// /home/gcampagn/Pictures/Me/me%202016.jpg", null);
      _t_2 = String (_t_1);
      _t_0.picture_url = _t_2;
      _t_3 = "lol";
      _t_0.caption = _t_3;
      await __builtin.drainAction(__env.invokeAction("com.twitter", { }, "post_picture", _t_0));
>>>>>>> a3eb276c
    } catch(_exc_) {
      __env.reportError("Failed to invoke action", _exc_);
    }
  } finally {
    await __env.exitProcedure(0, null);
  }`]],

    // 36
    [`now => count(@com.bing.web_search(query="dogs")) => notify;`,
    [`"use strict";
  let _t_0;
  let _t_1;
  let _t_2;
  let _t_3;
  let _t_4;
  let _t_5;
  let _t_6;
  let _t_7;
  let _t_8;
  let _t_9;
  let _t_10;
  let _t_11;
  let _t_12;
  let _t_13;
  let _t_14;
  let _t_15;
  await __env.enterProcedure(0, null);
  try {
    _t_0 = 0;
    try {
      _t_1 = {};
      _t_2 = "dogs";
      _t_1.query = _t_2;
      _t_3 = await __env.invokeQuery("com.bing", { }, "web_search", _t_1, { projection: [] });
      _t_4 = __builtin.getAsyncIterator(_t_3);
      {
        let _iter_tmp = await _t_4.next();
        while (!_iter_tmp.done) {
          _t_5 = _iter_tmp.value;
          _t_6 = _t_5[0];
          _t_7 = _t_5[1];
          _t_8 = _t_7.__response;
          _t_9 = _t_7.title;
          _t_10 = _t_7.description;
          _t_11 = _t_7.link;
          _t_12 = 1;
          _t_0 = _t_0 + _t_12;
          _iter_tmp = await _t_4.next();
        }
      }
    } catch(_exc_) {
      __env.reportError("Failed to invoke query", _exc_);
    }
    _t_14 = "count";
    _t_13 = __builtin.aggregateOutputType(_t_14, _t_6);
    _t_15 = {};
    _t_15.count = _t_0;
    try {
      await __env.output(String(_t_13), _t_15);
    } catch(_exc_) {
      __env.reportError("Failed to invoke action", _exc_);
    }
  } finally {
    await __env.exitProcedure(0, null);
  }`]],

    // 37
    [`timer(base=new Date(),interval=1h) => count(@com.bing.web_search(query="dogs")) => notify;`,
    [`"use strict";
  let _t_0;
  let _t_1;
  let _t_2;
  let _t_3;
  let _t_4;
  let _t_5;
  let _t_6;
  let _t_7;
  let _t_8;
  let _t_9;
  let _t_10;
  let _t_11;
  let _t_12;
  let _t_13;
  let _t_14;
  let _t_15;
  let _t_16;
  let _t_17;
  let _t_18;
  let _t_19;
  let _t_20;
  let _t_21;
  let _t_22;
  let _t_23;
  try {
    _t_1 = new Date(XNOWX);
    _t_2 = 3600000;
    _t_0 = await __env.invokeTimer(_t_1, _t_2, null);
    _t_3 = null;
    {
      let _iter_tmp = await _t_0.next();
      while (!_iter_tmp.done) {
        _t_4 = _iter_tmp.value;
        _t_5 = 0;
        try {
          _t_6 = {};
          _t_7 = "dogs";
          _t_6.query = _t_7;
          _t_8 = await __env.invokeQuery("com.bing", { }, "web_search", _t_6, { projection: [] });
          _t_9 = __builtin.getAsyncIterator(_t_8);
          {
            let _iter_tmp = await _t_9.next();
            while (!_iter_tmp.done) {
              _t_10 = _iter_tmp.value;
              _t_11 = _t_10[0];
              _t_12 = _t_10[1];
              _t_13 = _t_12.__response;
              _t_14 = _t_12.title;
              _t_15 = _t_12.description;
              _t_16 = _t_12.link;
              _t_17 = 1;
              _t_5 = _t_5 + _t_17;
              _iter_tmp = await _t_9.next();
            }
          }
        } catch(_exc_) {
          __env.reportError("Failed to invoke query", _exc_);
        }
        _t_19 = "count";
        _t_18 = __builtin.aggregateOutputType(_t_19, _t_11);
        _t_20 = {};
        _t_20.count = _t_5;
        _t_21 = __builtin.combineOutputTypes(_t_3, _t_18);
        _t_22 = {};
        _t_22.count = _t_5;
        _t_23 = _t_22.count;
        try {
          await __env.output(String(_t_21), _t_22);
        } catch(_exc_) {
          __env.reportError("Failed to invoke action", _exc_);
        }
        _iter_tmp = await _t_0.next();
      }
    }
  } catch(_exc_) {
    __env.reportError("Failed to invoke timer", _exc_);
  }`]],

    // 38
    [`timer(base=new Date(),interval=1h) => count(mime_type of @com.google.drive.list_drive_files()) => notify;`,
    [`"use strict";
  let _t_0;
  let _t_1;
  let _t_2;
  let _t_3;
  let _t_4;
  let _t_5;
  let _t_6;
  let _t_7;
  let _t_8;
  let _t_9;
  let _t_10;
  let _t_11;
  let _t_12;
  let _t_13;
  let _t_14;
  let _t_15;
  let _t_16;
  let _t_17;
  let _t_18;
  let _t_19;
  let _t_20;
  let _t_21;
  let _t_22;
  let _t_23;
  let _t_24;
  let _t_25;
  let _t_26;
  let _t_27;
  let _t_28;
  let _t_29;
  let _t_30;
  try {
    _t_1 = new Date(XNOWX);
    _t_2 = 3600000;
    _t_0 = await __env.invokeTimer(_t_1, _t_2, null);
    _t_3 = null;
    {
      let _iter_tmp = await _t_0.next();
      while (!_iter_tmp.done) {
        _t_4 = _iter_tmp.value;
        _t_5 = new __builtin.EqualitySet();
        try {
          _t_6 = {};
          _t_7 = await __env.invokeQuery("com.google.drive", { }, "list_drive_files", _t_6, { projection: ["mime_type"] });
          _t_8 = __builtin.getAsyncIterator(_t_7);
          {
            let _iter_tmp = await _t_8.next();
            while (!_iter_tmp.done) {
              _t_9 = _iter_tmp.value;
              _t_10 = _t_9[0];
              _t_11 = _t_9[1];
              _t_12 = _t_11.order_by;
              _t_13 = _t_11.__response;
              _t_14 = _t_11.file_id;
              _t_15 = _t_11.file_name;
              _t_16 = _t_11.mime_type;
              _t_17 = _t_11.description;
              _t_18 = _t_11.starred;
              _t_19 = _t_11.created_time;
              _t_20 = _t_11.modified_time;
              _t_21 = _t_11.file_size;
              _t_22 = _t_11.last_modified_by;
              _t_23 = _t_11.link;
              _t_5.add(_t_11);
              _iter_tmp = await _t_8.next();
            }
          }
        } catch(_exc_) {
          __env.reportError("Failed to invoke query", _exc_);
        }
        _t_25 = "count";
        _t_24 = __builtin.aggregateOutputType(_t_25, _t_10);
        _t_26 = {};
        _t_27 = _t_5.size;
        _t_26.mime_type = _t_27;
        _t_28 = __builtin.combineOutputTypes(_t_3, _t_24);
        _t_29 = {};
        _t_29.mime_type = _t_27;
        _t_30 = _t_29.mime_type;
        try {
          await __env.output(String(_t_28), _t_29);
        } catch(_exc_) {
          __env.reportError("Failed to invoke action", _exc_);
        }
        _iter_tmp = await _t_0.next();
      }
    }
  } catch(_exc_) {
    __env.reportError("Failed to invoke timer", _exc_);
  }`]],

    // 39
    [`timer(base=new Date(),interval=1h) => avg(file_size of @com.google.drive.list_drive_files()) => notify;`,
    [`"use strict";
  let _t_0;
  let _t_1;
  let _t_2;
  let _t_3;
  let _t_4;
  let _t_5;
  let _t_6;
  let _t_7;
  let _t_8;
  let _t_9;
  let _t_10;
  let _t_11;
  let _t_12;
  let _t_13;
  let _t_14;
  let _t_15;
  let _t_16;
  let _t_17;
  let _t_18;
  let _t_19;
  let _t_20;
  let _t_21;
  let _t_22;
  let _t_23;
  let _t_24;
  let _t_25;
  let _t_26;
  let _t_27;
  let _t_28;
  let _t_29;
  let _t_30;
  let _t_31;
  let _t_32;
  try {
    _t_1 = new Date(XNOWX);
    _t_2 = 3600000;
    _t_0 = await __env.invokeTimer(_t_1, _t_2, null);
    _t_3 = null;
    {
      let _iter_tmp = await _t_0.next();
      while (!_iter_tmp.done) {
        _t_4 = _iter_tmp.value;
        _t_6 = 0;
        _t_5 = 0;
        try {
          _t_7 = {};
          _t_8 = await __env.invokeQuery("com.google.drive", { }, "list_drive_files", _t_7, { projection: ["file_size"] });
          _t_9 = __builtin.getAsyncIterator(_t_8);
          {
            let _iter_tmp = await _t_9.next();
            while (!_iter_tmp.done) {
              _t_10 = _iter_tmp.value;
              _t_11 = _t_10[0];
              _t_12 = _t_10[1];
              _t_13 = _t_12.order_by;
              _t_14 = _t_12.__response;
              _t_15 = _t_12.file_id;
              _t_16 = _t_12.file_name;
              _t_17 = _t_12.mime_type;
              _t_18 = _t_12.description;
              _t_19 = _t_12.starred;
              _t_20 = _t_12.created_time;
              _t_21 = _t_12.modified_time;
              _t_22 = _t_12.file_size;
              _t_23 = _t_12.last_modified_by;
              _t_24 = _t_12.link;
              _t_25 = 1;
              _t_5 = _t_5 + _t_25;
              _t_6 = _t_6 + _t_22;
              _iter_tmp = await _t_9.next();
            }
          }
        } catch(_exc_) {
          __env.reportError("Failed to invoke query", _exc_);
        }
        _t_27 = "avg";
        _t_26 = __builtin.aggregateOutputType(_t_27, _t_11);
        _t_28 = {};
        _t_29 = _t_6 / _t_5;
        _t_28.file_size = _t_29;
        _t_30 = __builtin.combineOutputTypes(_t_3, _t_26);
        _t_31 = {};
        _t_31.file_size = _t_29;
        _t_32 = _t_31.file_size;
        try {
          await __env.output(String(_t_30), _t_31);
        } catch(_exc_) {
          __env.reportError("Failed to invoke action", _exc_);
        }
        _iter_tmp = await _t_0.next();
      }
    }
  } catch(_exc_) {
    __env.reportError("Failed to invoke timer", _exc_);
  }`]],

    // 40
    [`timer(base=new Date(),interval=1h) => max(file_size of @com.google.drive.list_drive_files()) => notify;`,
    [`"use strict";
  let _t_0;
  let _t_1;
  let _t_2;
  let _t_3;
  let _t_4;
  let _t_5;
  let _t_6;
  let _t_7;
  let _t_8;
  let _t_9;
  let _t_10;
  let _t_11;
  let _t_12;
  let _t_13;
  let _t_14;
  let _t_15;
  let _t_16;
  let _t_17;
  let _t_18;
  let _t_19;
  let _t_20;
  let _t_21;
  let _t_22;
  let _t_23;
  let _t_24;
  let _t_25;
  let _t_26;
  let _t_27;
  let _t_28;
  let _t_29;
  try {
    _t_1 = new Date(XNOWX);
    _t_2 = 3600000;
    _t_0 = await __env.invokeTimer(_t_1, _t_2, null);
    _t_3 = null;
    {
      let _iter_tmp = await _t_0.next();
      while (!_iter_tmp.done) {
        _t_4 = _iter_tmp.value;
        _t_5 = -Infinity;
        try {
          _t_6 = {};
          _t_7 = await __env.invokeQuery("com.google.drive", { }, "list_drive_files", _t_6, { projection: ["file_size"] });
          _t_8 = __builtin.getAsyncIterator(_t_7);
          {
            let _iter_tmp = await _t_8.next();
            while (!_iter_tmp.done) {
              _t_9 = _iter_tmp.value;
              _t_10 = _t_9[0];
              _t_11 = _t_9[1];
              _t_12 = _t_11.order_by;
              _t_13 = _t_11.__response;
              _t_14 = _t_11.file_id;
              _t_15 = _t_11.file_name;
              _t_16 = _t_11.mime_type;
              _t_17 = _t_11.description;
              _t_18 = _t_11.starred;
              _t_19 = _t_11.created_time;
              _t_20 = _t_11.modified_time;
              _t_21 = _t_11.file_size;
              _t_22 = _t_11.last_modified_by;
              _t_23 = _t_11.link;
              _t_5 = __builtin.max(_t_5, _t_21);
              _iter_tmp = await _t_8.next();
            }
          }
        } catch(_exc_) {
          __env.reportError("Failed to invoke query", _exc_);
        }
        _t_25 = "max";
        _t_24 = __builtin.aggregateOutputType(_t_25, _t_10);
        _t_26 = {};
        _t_26.file_size = _t_5;
        _t_27 = __builtin.combineOutputTypes(_t_3, _t_24);
        _t_28 = {};
        _t_28.file_size = _t_5;
        _t_29 = _t_28.file_size;
        try {
          await __env.output(String(_t_27), _t_28);
        } catch(_exc_) {
          __env.reportError("Failed to invoke action", _exc_);
        }
        _iter_tmp = await _t_0.next();
      }
    }
  } catch(_exc_) {
    __env.reportError("Failed to invoke timer", _exc_);
  }`]],

    // 41
    [`now => @com.google.drive.list_drive_files() => max(file_size of @com.google.drive.list_drive_files()) => notify;`,
    [`"use strict";
  let _t_0;
  let _t_1;
  let _t_2;
  let _t_3;
  let _t_4;
  let _t_5;
  let _t_6;
  let _t_7;
  let _t_8;
  let _t_9;
  let _t_10;
  let _t_11;
  let _t_12;
  let _t_13;
  let _t_14;
  let _t_15;
  let _t_16;
  let _t_17;
  let _t_18;
  let _t_19;
  let _t_20;
  let _t_21;
  let _t_22;
  let _t_23;
  let _t_24;
  let _t_25;
  let _t_26;
  let _t_27;
  let _t_28;
  let _t_29;
  let _t_30;
  let _t_31;
  let _t_32;
  let _t_33;
  let _t_34;
  let _t_35;
  let _t_36;
  let _t_37;
  let _t_38;
  let _t_39;
  let _t_40;
  let _t_41;
  let _t_42;
  let _t_43;
  let _t_44;
  let _t_45;
  let _t_46;
  let _t_47;
  let _t_48;
  let _t_49;
  let _t_50;
  let _t_51;
  let _t_52;
  let _t_53;
  let _t_54;
  let _t_55;
  let _t_56;
  let _t_57;
  await __env.enterProcedure(0, null);
  try {
    _t_0 = async function(__emit) {
      try {
        _t_1 = {};
<<<<<<< HEAD
        _t_2 = await __env.invokeQuery("com.google.drive", { }, "list_drive_files", _t_1, { projection: ["file_size"] });
        _t_3 = _t_2[Symbol.iterator]();
=======
        _t_2 = await __env.invokeQuery("com.google.drive", { }, "list_drive_files", _t_1, { projection: ["order_by", "file_size", "file_id", "file_name", "mime_type", "description", "starred", "created_time", "modified_time", "last_modified_by", "link"] });
        _t_3 = __builtin.getAsyncIterator(_t_2);
>>>>>>> a3eb276c
        {
          let _iter_tmp = await _t_3.next();
          while (!_iter_tmp.done) {
            _t_4 = _iter_tmp.value;
            _t_5 = _t_4[0];
            _t_6 = _t_4[1];
            _t_7 = _t_6.order_by;
            _t_8 = _t_6.__response;
            _t_9 = _t_6.file_id;
            _t_10 = _t_6.file_name;
            _t_11 = _t_6.mime_type;
            _t_12 = _t_6.description;
            _t_13 = _t_6.starred;
            _t_14 = _t_6.created_time;
            _t_15 = _t_6.modified_time;
            _t_16 = _t_6.file_size;
            _t_17 = _t_6.last_modified_by;
            _t_18 = _t_6.link;
            __emit(_t_5, _t_6);
            _iter_tmp = await _t_3.next();
          }
        }
      } catch(_exc_) {
        __env.reportError("Failed to invoke query", _exc_);
      }
    }
    _t_19 = async function(__emit) {
      _t_20 = -Infinity;
      try {
        _t_21 = {};
        _t_22 = await __env.invokeQuery("com.google.drive", { }, "list_drive_files", _t_21, { projection: ["file_size"] });
        _t_23 = __builtin.getAsyncIterator(_t_22);
        {
          let _iter_tmp = await _t_23.next();
          while (!_iter_tmp.done) {
            _t_24 = _iter_tmp.value;
            _t_25 = _t_24[0];
            _t_26 = _t_24[1];
            _t_27 = _t_26.order_by;
            _t_28 = _t_26.__response;
            _t_29 = _t_26.file_id;
            _t_30 = _t_26.file_name;
            _t_31 = _t_26.mime_type;
            _t_32 = _t_26.description;
            _t_33 = _t_26.starred;
            _t_34 = _t_26.created_time;
            _t_35 = _t_26.modified_time;
            _t_36 = _t_26.file_size;
            _t_37 = _t_26.last_modified_by;
            _t_38 = _t_26.link;
            _t_20 = __builtin.max(_t_20, _t_36);
            _iter_tmp = await _t_23.next();
          }
        }
      } catch(_exc_) {
        __env.reportError("Failed to invoke query", _exc_);
      }
      _t_40 = "max";
      _t_39 = __builtin.aggregateOutputType(_t_40, _t_25);
      _t_41 = {};
      _t_41.file_size = _t_20;
      __emit(_t_39, _t_41);
    }
    _t_42 = __builtin.tableCrossJoin(_t_0, _t_19);
    {
      let _iter_tmp = await _t_42.next();
      while (!_iter_tmp.done) {
        _t_43 = _iter_tmp.value;
        _t_44 = _t_43[0];
        _t_45 = _t_43[1];
        _t_46 = _t_45.file_size;
        _t_47 = _t_45.order_by;
        _t_48 = _t_45.__response;
        _t_49 = _t_45.file_id;
        _t_50 = _t_45.file_name;
        _t_51 = _t_45.mime_type;
        _t_52 = _t_45.description;
        _t_53 = _t_45.starred;
        _t_54 = _t_45.created_time;
        _t_55 = _t_45.modified_time;
        _t_56 = _t_45.last_modified_by;
        _t_57 = _t_45.link;
        try {
          await __env.output(String(_t_44), _t_45);
        } catch(_exc_) {
          __env.reportError("Failed to invoke action", _exc_);
        }
        _iter_tmp = await _t_42.next();
      }
    }
  } finally {
    await __env.exitProcedure(0, null);
  }`]],

    // 42
    [`monitor (max(file_size of @com.google.drive.list_drive_files())) => notify;`,
    [`"use strict";
  let _t_0;
  let _t_1;
  let _t_2;
  let _t_3;
  let _t_4;
  let _t_5;
  let _t_6;
  let _t_7;
  let _t_8;
  let _t_9;
  let _t_10;
  let _t_11;
  let _t_12;
  let _t_13;
  let _t_14;
  let _t_15;
  let _t_16;
  let _t_17;
  let _t_18;
  let _t_19;
  let _t_20;
  let _t_21;
  let _t_22;
  let _t_23;
  let _t_24;
  let _t_25;
  let _t_26;
  let _t_27;
  let _t_28;
  let _t_29;
  let _t_30;
  let _t_31;
  let _t_32;
  let _t_33;
  let _t_34;
  let _t_35;
  let _t_36;
  let _t_37;
  let _t_38;
  let _t_39;
  let _t_40;
  let _t_41;
  let _t_42;
  let _t_43;
  let _t_44;
  let _t_45;
  let _t_46;
  let _t_47;
  let _t_48;
  _t_0 = await __env.readState(0);
  _t_1 = await __env.readState(1);
  _t_2 = await __env.readState(2);
  try {
    _t_3 = {};
    _t_4 = await __env.invokeMonitor("com.google.drive", { }, "list_drive_files", _t_3, { projection: ["file_size"] });
    {
      let _iter_tmp = await _t_4.next();
      while (!_iter_tmp.done) {
        _t_5 = _iter_tmp.value;
        _t_6 = _t_5[0];
        _t_7 = _t_5[1];
        _t_8 = _t_7.order_by;
        _t_9 = _t_7.__response;
        _t_10 = _t_7.file_id;
        _t_11 = _t_7.file_name;
        _t_12 = _t_7.mime_type;
        _t_13 = _t_7.description;
        _t_14 = _t_7.starred;
        _t_15 = _t_7.created_time;
        _t_16 = _t_7.modified_time;
        _t_17 = _t_7.file_size;
        _t_18 = _t_7.last_modified_by;
        _t_19 = _t_7.link;
        _t_20 = __builtin.isNewTuple(_t_2, _t_7, ["file_id", "file_name", "mime_type", "description", "starred", "created_time", "modified_time", "file_size", "last_modified_by", "link"]);
        _t_21 = __builtin.addTuple(_t_2, _t_7);
        await __env.writeState(2, _t_21);
        _t_2 = _t_21;
        if (_t_20) {
          _t_22 = _t_7.__timestamp;
          _t_23 = _t_22 <= _t_1;
          _t_24 = ! (_t_23);
          if (_t_24) {
            await __env.writeState(1, _t_22);
            _t_1 = _t_22;
            _t_25 = -Infinity;
            try {
              _t_26 = {};
              _t_27 = await __env.invokeQuery("com.google.drive", { }, "list_drive_files", _t_26, { projection: ["file_size"] });
              _t_28 = __builtin.getAsyncIterator(_t_27);
              {
                let _iter_tmp = await _t_28.next();
                while (!_iter_tmp.done) {
                  _t_29 = _iter_tmp.value;
                  _t_30 = _t_29[0];
                  _t_31 = _t_29[1];
                  _t_32 = _t_31.order_by;
                  _t_33 = _t_31.__response;
                  _t_34 = _t_31.file_id;
                  _t_35 = _t_31.file_name;
                  _t_36 = _t_31.mime_type;
                  _t_37 = _t_31.description;
                  _t_38 = _t_31.starred;
                  _t_39 = _t_31.created_time;
                  _t_40 = _t_31.modified_time;
                  _t_41 = _t_31.file_size;
                  _t_42 = _t_31.last_modified_by;
                  _t_43 = _t_31.link;
                  _t_25 = __builtin.max(_t_25, _t_41);
                  _iter_tmp = await _t_28.next();
                }
              }
            } catch(_exc_) {
              __env.reportError("Failed to invoke query", _exc_);
            }
            _t_45 = "max";
            _t_44 = __builtin.aggregateOutputType(_t_45, _t_30);
            _t_46 = {};
            _t_46.file_size = _t_25;
            _t_47 = __builtin.isNewTuple(_t_0, _t_46, ["file_size"]);
            _t_48 = __builtin.addTuple(_t_0, _t_46);
            await __env.writeState(0, _t_48);
            _t_0 = _t_48;
            if (_t_47) {
              try {
                await __env.output(String(_t_44), _t_46);
              } catch(_exc_) {
                __env.reportError("Failed to invoke action", _exc_);
              }
            } else {

            }
          } else {

          }
        } else {

        }
        _iter_tmp = await _t_4.next();
      }
    }
  } catch(_exc_) {
    __env.reportError("Failed to invoke trigger", _exc_);
  }`]],

    // 43
    [`timer(base=new Date(),interval=1h) => sort(file_size desc of @com.google.drive.list_drive_files())[1] => notify;`,
    [`"use strict";
  let _t_0;
  let _t_1;
  let _t_2;
  let _t_3;
  let _t_4;
  let _t_5;
  let _t_6;
  let _t_7;
  let _t_8;
  let _t_9;
  let _t_10;
  let _t_11;
  let _t_12;
  let _t_13;
  let _t_14;
  let _t_15;
  let _t_16;
  let _t_17;
  let _t_18;
  let _t_19;
  let _t_20;
  let _t_21;
  let _t_22;
  let _t_23;
  let _t_24;
  let _t_25;
  let _t_26;
  let _t_27;
  let _t_28;
  let _t_29;
  let _t_30;
  let _t_31;
  let _t_32;
  let _t_33;
  let _t_34;
  let _t_35;
  let _t_36;
  let _t_37;
  let _t_38;
  let _t_39;
  let _t_40;
  let _t_41;
  let _t_42;
  let _t_43;
  let _t_44;
  let _t_45;
  let _t_46;
  let _t_47;
  let _t_48;
  let _t_49;
  let _t_50;
  let _t_51;
  let _t_52;
  let _t_53;
  try {
    _t_1 = new Date(XNOWX);
    _t_2 = 3600000;
    _t_0 = await __env.invokeTimer(_t_1, _t_2, null);
    _t_3 = null;
    {
      let _iter_tmp = await _t_0.next();
      while (!_iter_tmp.done) {
        _t_4 = _iter_tmp.value;
        _t_5 = false;
        _t_6 = -Infinity;
        try {
          _t_9 = {};
<<<<<<< HEAD
          _t_10 = await __env.invokeQuery("com.google.drive", { }, "list_drive_files", _t_9, { projection: ["file_id", "file_name", "mime_type", "description", "starred", "created_time", "modified_time", "file_size", "last_modified_by", "link"], sort: ["file_size", "desc"], limit: 1 });
          _t_11 = _t_10[Symbol.iterator]();
=======
          _t_10 = await __env.invokeQuery("com.google.drive", { }, "list_drive_files", _t_9, { projection: ["file_id", "file_name", "mime_type", "description", "starred", "created_time", "modified_time", "file_size", "order_by", "last_modified_by", "link"], sort: ["file_size", "desc"], limit: 1 });
          _t_11 = __builtin.getAsyncIterator(_t_10);
>>>>>>> a3eb276c
          {
            let _iter_tmp = await _t_11.next();
            while (!_iter_tmp.done) {
              _t_12 = _iter_tmp.value;
              _t_13 = _t_12[0];
              _t_14 = _t_12[1];
              _t_15 = _t_14.order_by;
              _t_16 = _t_14.__response;
              _t_17 = _t_14.file_id;
              _t_18 = _t_14.file_name;
              _t_19 = _t_14.mime_type;
              _t_20 = _t_14.description;
              _t_21 = _t_14.starred;
              _t_22 = _t_14.created_time;
              _t_23 = _t_14.modified_time;
              _t_24 = _t_14.file_size;
              _t_25 = _t_14.last_modified_by;
              _t_26 = _t_14.link;
              _t_27 = _t_6 < _t_24;
              if (_t_27) {
                _t_6 = _t_24;
                _t_7 = _t_14;
                _t_8 = _t_13;
                _t_5 = true;
              } else {

              }
              _iter_tmp = await _t_11.next();
            }
          }
        } catch(_exc_) {
          __env.reportError("Failed to invoke query", _exc_);
        }
        if (_t_5) {
          _t_28 = _t_7.order_by;
          _t_29 = _t_7.__response;
          _t_30 = _t_7.file_id;
          _t_31 = _t_7.file_name;
          _t_32 = _t_7.mime_type;
          _t_33 = _t_7.description;
          _t_34 = _t_7.starred;
          _t_35 = _t_7.created_time;
          _t_36 = _t_7.modified_time;
          _t_37 = _t_7.file_size;
          _t_38 = _t_7.last_modified_by;
          _t_39 = _t_7.link;
          _t_40 = __builtin.combineOutputTypes(_t_3, _t_8);
          _t_41 = {};
          _t_41.order_by = _t_28;
          _t_41.__response = _t_29;
          _t_41.file_id = _t_30;
          _t_41.file_name = _t_31;
          _t_41.mime_type = _t_32;
          _t_41.description = _t_33;
          _t_41.starred = _t_34;
          _t_41.created_time = _t_35;
          _t_41.modified_time = _t_36;
          _t_41.file_size = _t_37;
          _t_41.last_modified_by = _t_38;
          _t_41.link = _t_39;
          _t_42 = _t_41.order_by;
          _t_43 = _t_41.__response;
          _t_44 = _t_41.file_id;
          _t_45 = _t_41.file_name;
          _t_46 = _t_41.mime_type;
          _t_47 = _t_41.description;
          _t_48 = _t_41.starred;
          _t_49 = _t_41.created_time;
          _t_50 = _t_41.modified_time;
          _t_51 = _t_41.file_size;
          _t_52 = _t_41.last_modified_by;
          _t_53 = _t_41.link;
          try {
            await __env.output(String(_t_40), _t_41);
          } catch(_exc_) {
            __env.reportError("Failed to invoke action", _exc_);
          }
        } else {

        }
        _iter_tmp = await _t_0.next();
      }
    }
  } catch(_exc_) {
    __env.reportError("Failed to invoke timer", _exc_);
  }`]],

    // 44
    [`timer(base=new Date(),interval=1h) => sort(file_size asc of @com.google.drive.list_drive_files())[1] => notify;`,
    [`"use strict";
  let _t_0;
  let _t_1;
  let _t_2;
  let _t_3;
  let _t_4;
  let _t_5;
  let _t_6;
  let _t_7;
  let _t_8;
  let _t_9;
  let _t_10;
  let _t_11;
  let _t_12;
  let _t_13;
  let _t_14;
  let _t_15;
  let _t_16;
  let _t_17;
  let _t_18;
  let _t_19;
  let _t_20;
  let _t_21;
  let _t_22;
  let _t_23;
  let _t_24;
  let _t_25;
  let _t_26;
  let _t_27;
  let _t_28;
  let _t_29;
  let _t_30;
  let _t_31;
  let _t_32;
  let _t_33;
  let _t_34;
  let _t_35;
  let _t_36;
  let _t_37;
  let _t_38;
  let _t_39;
  let _t_40;
  let _t_41;
  let _t_42;
  let _t_43;
  let _t_44;
  let _t_45;
  let _t_46;
  let _t_47;
  let _t_48;
  let _t_49;
  let _t_50;
  let _t_51;
  let _t_52;
  let _t_53;
  try {
    _t_1 = new Date(XNOWX);
    _t_2 = 3600000;
    _t_0 = await __env.invokeTimer(_t_1, _t_2, null);
    _t_3 = null;
    {
      let _iter_tmp = await _t_0.next();
      while (!_iter_tmp.done) {
        _t_4 = _iter_tmp.value;
        _t_5 = false;
        _t_6 = Infinity;
        try {
          _t_9 = {};
<<<<<<< HEAD
          _t_10 = await __env.invokeQuery("com.google.drive", { }, "list_drive_files", _t_9, { projection: ["file_id", "file_name", "mime_type", "description", "starred", "created_time", "modified_time", "file_size", "last_modified_by", "link"], sort: ["file_size", "asc"], limit: 1 });
          _t_11 = _t_10[Symbol.iterator]();
=======
          _t_10 = await __env.invokeQuery("com.google.drive", { }, "list_drive_files", _t_9, { projection: ["file_id", "file_name", "mime_type", "description", "starred", "created_time", "modified_time", "file_size", "order_by", "last_modified_by", "link"], sort: ["file_size", "asc"], limit: 1 });
          _t_11 = __builtin.getAsyncIterator(_t_10);
>>>>>>> a3eb276c
          {
            let _iter_tmp = await _t_11.next();
            while (!_iter_tmp.done) {
              _t_12 = _iter_tmp.value;
              _t_13 = _t_12[0];
              _t_14 = _t_12[1];
              _t_15 = _t_14.order_by;
              _t_16 = _t_14.__response;
              _t_17 = _t_14.file_id;
              _t_18 = _t_14.file_name;
              _t_19 = _t_14.mime_type;
              _t_20 = _t_14.description;
              _t_21 = _t_14.starred;
              _t_22 = _t_14.created_time;
              _t_23 = _t_14.modified_time;
              _t_24 = _t_14.file_size;
              _t_25 = _t_14.last_modified_by;
              _t_26 = _t_14.link;
              _t_27 = _t_6 > _t_24;
              if (_t_27) {
                _t_6 = _t_24;
                _t_7 = _t_14;
                _t_8 = _t_13;
                _t_5 = true;
              } else {

              }
              _iter_tmp = await _t_11.next();
            }
          }
        } catch(_exc_) {
          __env.reportError("Failed to invoke query", _exc_);
        }
        if (_t_5) {
          _t_28 = _t_7.order_by;
          _t_29 = _t_7.__response;
          _t_30 = _t_7.file_id;
          _t_31 = _t_7.file_name;
          _t_32 = _t_7.mime_type;
          _t_33 = _t_7.description;
          _t_34 = _t_7.starred;
          _t_35 = _t_7.created_time;
          _t_36 = _t_7.modified_time;
          _t_37 = _t_7.file_size;
          _t_38 = _t_7.last_modified_by;
          _t_39 = _t_7.link;
          _t_40 = __builtin.combineOutputTypes(_t_3, _t_8);
          _t_41 = {};
          _t_41.order_by = _t_28;
          _t_41.__response = _t_29;
          _t_41.file_id = _t_30;
          _t_41.file_name = _t_31;
          _t_41.mime_type = _t_32;
          _t_41.description = _t_33;
          _t_41.starred = _t_34;
          _t_41.created_time = _t_35;
          _t_41.modified_time = _t_36;
          _t_41.file_size = _t_37;
          _t_41.last_modified_by = _t_38;
          _t_41.link = _t_39;
          _t_42 = _t_41.order_by;
          _t_43 = _t_41.__response;
          _t_44 = _t_41.file_id;
          _t_45 = _t_41.file_name;
          _t_46 = _t_41.mime_type;
          _t_47 = _t_41.description;
          _t_48 = _t_41.starred;
          _t_49 = _t_41.created_time;
          _t_50 = _t_41.modified_time;
          _t_51 = _t_41.file_size;
          _t_52 = _t_41.last_modified_by;
          _t_53 = _t_41.link;
          try {
            await __env.output(String(_t_40), _t_41);
          } catch(_exc_) {
            __env.reportError("Failed to invoke action", _exc_);
          }
        } else {

        }
        _iter_tmp = await _t_0.next();
      }
    }
  } catch(_exc_) {
    __env.reportError("Failed to invoke timer", _exc_);
  }`]],

    // 45
    [`now => sort(file_size desc of @com.google.drive.list_drive_files())[2:1] => notify;`,
    [`"use strict";
  let _t_0;
  let _t_1;
  let _t_2;
  let _t_3;
  let _t_4;
  let _t_5;
  let _t_6;
  let _t_7;
  let _t_8;
  let _t_9;
  let _t_10;
  let _t_11;
  let _t_12;
  let _t_13;
  let _t_14;
  let _t_15;
  let _t_16;
  let _t_17;
  let _t_18;
  let _t_19;
  let _t_20;
  let _t_21;
  let _t_22;
  let _t_23;
  let _t_24;
  let _t_25;
  let _t_26;
  let _t_27;
  let _t_28;
  let _t_29;
  let _t_30;
  let _t_31;
  let _t_32;
  let _t_33;
  let _t_34;
  let _t_35;
  let _t_36;
  let _t_37;
  await __env.enterProcedure(0, null);
  try {
    _t_0 = 2;
    _t_1 = 1;
    _t_2 = __builtin.argmax;
    _t_3 = "file_size";
    _t_4 = new __builtin.ArgMinMaxState(_t_2, _t_3, _t_0, _t_1);
    try {
      _t_5 = {};
<<<<<<< HEAD
      _t_6 = await __env.invokeQuery("com.google.drive", { }, "list_drive_files", _t_5, { projection: ["file_id", "file_name", "mime_type", "description", "starred", "created_time", "modified_time", "file_size", "last_modified_by", "link"], sort: ["file_size", "desc"], limit: 2 });
      _t_7 = _t_6[Symbol.iterator]();
=======
      _t_6 = await __env.invokeQuery("com.google.drive", { }, "list_drive_files", _t_5, { projection: ["file_id", "file_name", "mime_type", "description", "starred", "created_time", "modified_time", "file_size", "order_by", "last_modified_by", "link"], sort: ["file_size", "desc"], limit: 2 });
      _t_7 = __builtin.getAsyncIterator(_t_6);
>>>>>>> a3eb276c
      {
        let _iter_tmp = await _t_7.next();
        while (!_iter_tmp.done) {
          _t_8 = _iter_tmp.value;
          _t_9 = _t_8[0];
          _t_10 = _t_8[1];
          _t_11 = _t_10.order_by;
          _t_12 = _t_10.__response;
          _t_13 = _t_10.file_id;
          _t_14 = _t_10.file_name;
          _t_15 = _t_10.mime_type;
          _t_16 = _t_10.description;
          _t_17 = _t_10.starred;
          _t_18 = _t_10.created_time;
          _t_19 = _t_10.modified_time;
          _t_20 = _t_10.file_size;
          _t_21 = _t_10.last_modified_by;
          _t_22 = _t_10.link;
          _t_4.update(_t_10, _t_9);
          _iter_tmp = await _t_7.next();
        }
      }
    } catch(_exc_) {
      __env.reportError("Failed to invoke query", _exc_);
    }
    for (_t_23 of _t_4) {
      _t_24 = _t_23[0];
      _t_25 = _t_23[1];
      _t_26 = _t_25.order_by;
      _t_27 = _t_25.__response;
      _t_28 = _t_25.file_id;
      _t_29 = _t_25.file_name;
      _t_30 = _t_25.mime_type;
      _t_31 = _t_25.description;
      _t_32 = _t_25.starred;
      _t_33 = _t_25.created_time;
      _t_34 = _t_25.modified_time;
      _t_35 = _t_25.file_size;
      _t_36 = _t_25.last_modified_by;
      _t_37 = _t_25.link;
      try {
        await __env.output(String(_t_24), _t_25);
      } catch(_exc_) {
        __env.reportError("Failed to invoke action", _exc_);
      }
    }
  } finally {
    await __env.exitProcedure(0, null);
  }`]],

    // 46 simple indexing
    [`now => @com.google.drive.list_drive_files()[2:1] => notify;`,
    [`"use strict";
  let _t_0;
  let _t_1;
  let _t_2;
  let _t_3;
  let _t_4;
  let _t_5;
  let _t_6;
  let _t_7;
  let _t_8;
  let _t_9;
  let _t_10;
  let _t_11;
  let _t_12;
  let _t_13;
  let _t_14;
  let _t_15;
  let _t_16;
  let _t_17;
  let _t_18;
  let _t_19;
  let _t_20;
  let _t_21;
  let _t_22;
  await __env.enterProcedure(0, null);
  try {
    _t_0 = 2;
    _t_1 = false;
    _t_2 = 0;
    try {
      _t_3 = {};
<<<<<<< HEAD
      _t_4 = await __env.invokeQuery("com.google.drive", { }, "list_drive_files", _t_3, { projection: ["file_id", "file_name", "mime_type", "description", "starred", "created_time", "modified_time", "file_size", "last_modified_by", "link"], limit: 2 });
      _t_5 = _t_4[Symbol.iterator]();
=======
      _t_4 = await __env.invokeQuery("com.google.drive", { }, "list_drive_files", _t_3, { projection: ["file_id", "file_name", "mime_type", "description", "starred", "created_time", "modified_time", "file_size", "order_by", "last_modified_by", "link"], limit: 2 });
      _t_5 = __builtin.getAsyncIterator(_t_4);
>>>>>>> a3eb276c
      {
        let _iter_tmp = await _t_5.next();
        while (!_iter_tmp.done) {
          _t_6 = _iter_tmp.value;
          _t_7 = _t_6[0];
          _t_8 = _t_6[1];
          _t_9 = _t_8.order_by;
          _t_10 = _t_8.__response;
          _t_11 = _t_8.file_id;
          _t_12 = _t_8.file_name;
          _t_13 = _t_8.mime_type;
          _t_14 = _t_8.description;
          _t_15 = _t_8.starred;
          _t_16 = _t_8.created_time;
          _t_17 = _t_8.modified_time;
          _t_18 = _t_8.file_size;
          _t_19 = _t_8.last_modified_by;
          _t_20 = _t_8.link;
          _t_21 = 1;
          _t_2 = _t_2 + _t_21;
          _t_22 = _t_0 == _t_2;
          if (_t_22) {
            _t_1 = true;
            break;
          } else {

          }
          _iter_tmp = await _t_5.next();
        }
      }
    } catch(_exc_) {
      __env.reportError("Failed to invoke query", _exc_);
    }
    if (_t_1) {
      try {
        await __env.output(String(_t_7), _t_8);
      } catch(_exc_) {
        __env.reportError("Failed to invoke action", _exc_);
      }
    } else {

    }
  } finally {
    await __env.exitProcedure(0, null);
  }`]],

    // 47 more simple indexing
    [`attimer(time=[new Time(7, 30)]) => @com.google.drive.list_drive_files()[2:1] => notify;`,
    [`"use strict";
  let _t_0;
  let _t_1;
  let _t_2;
  let _t_3;
  let _t_4;
  let _t_5;
  let _t_6;
  let _t_7;
  let _t_8;
  let _t_9;
  let _t_10;
  let _t_11;
  let _t_12;
  let _t_13;
  let _t_14;
  let _t_15;
  let _t_16;
  let _t_17;
  let _t_18;
  let _t_19;
  let _t_20;
  let _t_21;
  let _t_22;
  let _t_23;
  let _t_24;
  let _t_25;
  let _t_26;
  let _t_27;
  let _t_28;
  let _t_29;
  let _t_30;
  let _t_31;
  let _t_32;
  let _t_33;
  let _t_34;
  let _t_35;
  let _t_36;
  let _t_37;
  let _t_38;
  let _t_39;
  let _t_40;
  let _t_41;
  try {
    _t_1 = new Array(1);
    _t_2 = new __builtin.Time(7, 30, 0);
    _t_1[0] = _t_2;
    _t_0 = await __env.invokeAtTimer(_t_1, null);
    _t_3 = null;
    {
      let _iter_tmp = await _t_0.next();
      while (!_iter_tmp.done) {
        _t_4 = _iter_tmp.value;
        _t_5 = 2;
        _t_6 = false;
        _t_7 = 0;
        try {
          _t_8 = {};
<<<<<<< HEAD
          _t_9 = await __env.invokeQuery("com.google.drive", { }, "list_drive_files", _t_8, { projection: ["file_id", "file_name", "mime_type", "description", "starred", "created_time", "modified_time", "file_size", "last_modified_by", "link"], limit: 2 });
          _t_10 = _t_9[Symbol.iterator]();
=======
          _t_9 = await __env.invokeQuery("com.google.drive", { }, "list_drive_files", _t_8, { projection: ["file_id", "file_name", "mime_type", "description", "starred", "created_time", "modified_time", "file_size", "order_by", "last_modified_by", "link"], limit: 2 });
          _t_10 = __builtin.getAsyncIterator(_t_9);
>>>>>>> a3eb276c
          {
            let _iter_tmp = await _t_10.next();
            while (!_iter_tmp.done) {
              _t_11 = _iter_tmp.value;
              _t_12 = _t_11[0];
              _t_13 = _t_11[1];
              _t_14 = _t_13.order_by;
              _t_15 = _t_13.__response;
              _t_16 = _t_13.file_id;
              _t_17 = _t_13.file_name;
              _t_18 = _t_13.mime_type;
              _t_19 = _t_13.description;
              _t_20 = _t_13.starred;
              _t_21 = _t_13.created_time;
              _t_22 = _t_13.modified_time;
              _t_23 = _t_13.file_size;
              _t_24 = _t_13.last_modified_by;
              _t_25 = _t_13.link;
              _t_26 = 1;
              _t_7 = _t_7 + _t_26;
              _t_27 = _t_5 == _t_7;
              if (_t_27) {
                _t_6 = true;
                break;
              } else {

              }
              _iter_tmp = await _t_10.next();
            }
          }
        } catch(_exc_) {
          __env.reportError("Failed to invoke query", _exc_);
        }
        if (_t_6) {
          _t_28 = __builtin.combineOutputTypes(_t_3, _t_12);
          _t_29 = {};
          _t_29.order_by = _t_14;
          _t_29.__response = _t_15;
          _t_29.file_id = _t_16;
          _t_29.file_name = _t_17;
          _t_29.mime_type = _t_18;
          _t_29.description = _t_19;
          _t_29.starred = _t_20;
          _t_29.created_time = _t_21;
          _t_29.modified_time = _t_22;
          _t_29.file_size = _t_23;
          _t_29.last_modified_by = _t_24;
          _t_29.link = _t_25;
          _t_30 = _t_29.order_by;
          _t_31 = _t_29.__response;
          _t_32 = _t_29.file_id;
          _t_33 = _t_29.file_name;
          _t_34 = _t_29.mime_type;
          _t_35 = _t_29.description;
          _t_36 = _t_29.starred;
          _t_37 = _t_29.created_time;
          _t_38 = _t_29.modified_time;
          _t_39 = _t_29.file_size;
          _t_40 = _t_29.last_modified_by;
          _t_41 = _t_29.link;
          try {
            await __env.output(String(_t_28), _t_29);
          } catch(_exc_) {
            __env.reportError("Failed to invoke action", _exc_);
          }
        } else {

        }
        _iter_tmp = await _t_0.next();
      }
    }
  } catch(_exc_) {
    __env.reportError("Failed to invoke at-timer", _exc_);
  }`]],

    // 48 complex indexing
    [`now => @com.google.drive.list_drive_files()[2, 3, 4] => notify;`,
    [`"use strict";
  let _t_0;
  let _t_1;
  let _t_2;
  let _t_3;
  let _t_4;
  let _t_5;
  let _t_6;
  let _t_7;
  let _t_8;
  let _t_9;
  let _t_10;
  let _t_11;
  let _t_12;
  let _t_13;
  let _t_14;
  let _t_15;
  let _t_16;
  let _t_17;
  let _t_18;
  let _t_19;
  let _t_20;
  let _t_21;
  let _t_22;
  let _t_23;
  let _t_24;
  let _t_25;
  let _t_26;
  let _t_27;
  let _t_28;
  let _t_29;
  let _t_30;
  let _t_31;
  let _t_32;
  let _t_33;
  let _t_34;
  let _t_35;
  let _t_36;
  let _t_37;
  let _t_38;
  let _t_39;
  await __env.enterProcedure(0, null);
  try {
    _t_0 = new Array(3);
    _t_1 = 2;
    _t_0[0] = _t_1;
    _t_2 = 3;
    _t_0[1] = _t_2;
    _t_3 = 4;
    _t_0[2] = _t_3;
    _t_4 = new Array(0);
    try {
      _t_5 = {};
<<<<<<< HEAD
      _t_6 = await __env.invokeQuery("com.google.drive", { }, "list_drive_files", _t_5, { projection: ["file_id", "file_name", "mime_type", "description", "starred", "created_time", "modified_time", "file_size", "last_modified_by", "link"] });
      _t_7 = _t_6[Symbol.iterator]();
=======
      _t_6 = await __env.invokeQuery("com.google.drive", { }, "list_drive_files", _t_5, { projection: ["file_id", "file_name", "mime_type", "description", "starred", "created_time", "modified_time", "file_size", "order_by", "last_modified_by", "link"] });
      _t_7 = __builtin.getAsyncIterator(_t_6);
>>>>>>> a3eb276c
      {
        let _iter_tmp = await _t_7.next();
        while (!_iter_tmp.done) {
          _t_8 = _iter_tmp.value;
          _t_9 = _t_8[0];
          _t_10 = _t_8[1];
          _t_11 = _t_10.order_by;
          _t_12 = _t_10.__response;
          _t_13 = _t_10.file_id;
          _t_14 = _t_10.file_name;
          _t_15 = _t_10.mime_type;
          _t_16 = _t_10.description;
          _t_17 = _t_10.starred;
          _t_18 = _t_10.created_time;
          _t_19 = _t_10.modified_time;
          _t_20 = _t_10.file_size;
          _t_21 = _t_10.last_modified_by;
          _t_22 = _t_10.link;
          _t_23 = new Array(2);
          _t_23[0] = _t_10;
          _t_23[1] = _t_9;
          _t_4.push(_t_23);
          _iter_tmp = await _t_7.next();
        }
      }
    } catch(_exc_) {
      __env.reportError("Failed to invoke query", _exc_);
    }
    _t_24 = __builtin.indexArray(_t_4, _t_0);
    for (_t_25 of _t_24) {
      _t_27 = _t_25[0];
      _t_26 = _t_25[1];
      _t_28 = _t_27.order_by;
      _t_29 = _t_27.__response;
      _t_30 = _t_27.file_id;
      _t_31 = _t_27.file_name;
      _t_32 = _t_27.mime_type;
      _t_33 = _t_27.description;
      _t_34 = _t_27.starred;
      _t_35 = _t_27.created_time;
      _t_36 = _t_27.modified_time;
      _t_37 = _t_27.file_size;
      _t_38 = _t_27.last_modified_by;
      _t_39 = _t_27.link;
      try {
        await __env.output(String(_t_26), _t_27);
      } catch(_exc_) {
        __env.reportError("Failed to invoke action", _exc_);
      }
    }
  } finally {
    await __env.exitProcedure(0, null);
  }`]],

    // 49 complex slicing
    [`now => @com.google.drive.list_drive_files()[2:4] => notify;`,
    [`"use strict";
  let _t_0;
  let _t_1;
  let _t_2;
  let _t_3;
  let _t_4;
  let _t_5;
  let _t_6;
  let _t_7;
  let _t_8;
  let _t_9;
  let _t_10;
  let _t_11;
  let _t_12;
  let _t_13;
  let _t_14;
  let _t_15;
  let _t_16;
  let _t_17;
  let _t_18;
  let _t_19;
  let _t_20;
  let _t_21;
  let _t_22;
  let _t_23;
  let _t_24;
  let _t_25;
  let _t_26;
  let _t_27;
  let _t_28;
  let _t_29;
  let _t_30;
  let _t_31;
  let _t_32;
  let _t_33;
  let _t_34;
  let _t_35;
  let _t_36;
  let _t_37;
  await __env.enterProcedure(0, null);
  try {
    _t_0 = 2;
    _t_1 = 4;
    _t_2 = new Array(0);
    try {
      _t_3 = {};
<<<<<<< HEAD
      _t_4 = await __env.invokeQuery("com.google.drive", { }, "list_drive_files", _t_3, { projection: ["file_id", "file_name", "mime_type", "description", "starred", "created_time", "modified_time", "file_size", "last_modified_by", "link"], limit: 5 });
      _t_5 = _t_4[Symbol.iterator]();
=======
      _t_4 = await __env.invokeQuery("com.google.drive", { }, "list_drive_files", _t_3, { projection: ["file_id", "file_name", "mime_type", "description", "starred", "created_time", "modified_time", "file_size", "order_by", "last_modified_by", "link"], limit: 5 });
      _t_5 = __builtin.getAsyncIterator(_t_4);
>>>>>>> a3eb276c
      {
        let _iter_tmp = await _t_5.next();
        while (!_iter_tmp.done) {
          _t_6 = _iter_tmp.value;
          _t_7 = _t_6[0];
          _t_8 = _t_6[1];
          _t_9 = _t_8.order_by;
          _t_10 = _t_8.__response;
          _t_11 = _t_8.file_id;
          _t_12 = _t_8.file_name;
          _t_13 = _t_8.mime_type;
          _t_14 = _t_8.description;
          _t_15 = _t_8.starred;
          _t_16 = _t_8.created_time;
          _t_17 = _t_8.modified_time;
          _t_18 = _t_8.file_size;
          _t_19 = _t_8.last_modified_by;
          _t_20 = _t_8.link;
          _t_21 = new Array(2);
          _t_21[0] = _t_8;
          _t_21[1] = _t_7;
          _t_2.push(_t_21);
          _iter_tmp = await _t_5.next();
        }
      }
    } catch(_exc_) {
      __env.reportError("Failed to invoke query", _exc_);
    }
    _t_22 = __builtin.sliceArray(_t_2, _t_0, _t_1);
    for (_t_23 of _t_22) {
      _t_25 = _t_23[0];
      _t_24 = _t_23[1];
      _t_26 = _t_25.order_by;
      _t_27 = _t_25.__response;
      _t_28 = _t_25.file_id;
      _t_29 = _t_25.file_name;
      _t_30 = _t_25.mime_type;
      _t_31 = _t_25.description;
      _t_32 = _t_25.starred;
      _t_33 = _t_25.created_time;
      _t_34 = _t_25.modified_time;
      _t_35 = _t_25.file_size;
      _t_36 = _t_25.last_modified_by;
      _t_37 = _t_25.link;
      try {
        await __env.output(String(_t_24), _t_25);
      } catch(_exc_) {
        __env.reportError("Failed to invoke action", _exc_);
      }
    }
  } finally {
    await __env.exitProcedure(0, null);
  }`]],

    // 50 sorting
    [`now => sort(file_size asc of @com.google.drive.list_drive_files()) => notify;`,
    [`"use strict";
  let _t_0;
  let _t_1;
  let _t_2;
  let _t_3;
  let _t_4;
  let _t_5;
  let _t_6;
  let _t_7;
  let _t_8;
  let _t_9;
  let _t_10;
  let _t_11;
  let _t_12;
  let _t_13;
  let _t_14;
  let _t_15;
  let _t_16;
  let _t_17;
  let _t_18;
  let _t_19;
  let _t_20;
  let _t_21;
  let _t_22;
  let _t_23;
  let _t_24;
  let _t_25;
  let _t_26;
  let _t_27;
  let _t_28;
  let _t_29;
  let _t_30;
  let _t_31;
  let _t_32;
  let _t_33;
  let _t_34;
  let _t_35;
  await __env.enterProcedure(0, null);
  try {
    _t_0 = new Array(0);
    try {
      _t_1 = {};
<<<<<<< HEAD
      _t_2 = await __env.invokeQuery("com.google.drive", { }, "list_drive_files", _t_1, { projection: ["file_id", "file_name", "mime_type", "description", "starred", "created_time", "modified_time", "file_size", "last_modified_by", "link"], sort: ["file_size", "asc"] });
      _t_3 = _t_2[Symbol.iterator]();
=======
      _t_2 = await __env.invokeQuery("com.google.drive", { }, "list_drive_files", _t_1, { projection: ["file_id", "file_name", "mime_type", "description", "starred", "created_time", "modified_time", "file_size", "order_by", "last_modified_by", "link"], sort: ["file_size", "asc"] });
      _t_3 = __builtin.getAsyncIterator(_t_2);
>>>>>>> a3eb276c
      {
        let _iter_tmp = await _t_3.next();
        while (!_iter_tmp.done) {
          _t_4 = _iter_tmp.value;
          _t_5 = _t_4[0];
          _t_6 = _t_4[1];
          _t_7 = _t_6.order_by;
          _t_8 = _t_6.__response;
          _t_9 = _t_6.file_id;
          _t_10 = _t_6.file_name;
          _t_11 = _t_6.mime_type;
          _t_12 = _t_6.description;
          _t_13 = _t_6.starred;
          _t_14 = _t_6.created_time;
          _t_15 = _t_6.modified_time;
          _t_16 = _t_6.file_size;
          _t_17 = _t_6.last_modified_by;
          _t_18 = _t_6.link;
          _t_19 = new Array(2);
          _t_19[0] = _t_6;
          _t_19[1] = _t_5;
          _t_0.push(_t_19);
          _iter_tmp = await _t_3.next();
        }
      }
    } catch(_exc_) {
      __env.reportError("Failed to invoke query", _exc_);
    }
    _t_20 = "file_size";
    __builtin.sortasc(_t_0, _t_20);
    for (_t_21 of _t_0) {
      _t_23 = _t_21[0];
      _t_22 = _t_21[1];
      _t_24 = _t_23.order_by;
      _t_25 = _t_23.__response;
      _t_26 = _t_23.file_id;
      _t_27 = _t_23.file_name;
      _t_28 = _t_23.mime_type;
      _t_29 = _t_23.description;
      _t_30 = _t_23.starred;
      _t_31 = _t_23.created_time;
      _t_32 = _t_23.modified_time;
      _t_33 = _t_23.file_size;
      _t_34 = _t_23.last_modified_by;
      _t_35 = _t_23.link;
      try {
        await __env.output(String(_t_22), _t_23);
      } catch(_exc_) {
        __env.reportError("Failed to invoke action", _exc_);
      }
    }
  } finally {
    await __env.exitProcedure(0, null);
  }`]],

    // 51
    [`
    now => @com.thecatapi.get() => notify;
    now => @com.twitter.post(status="foo");
    `,
    [`"use strict";
  let _t_0;
  let _t_1;
  let _t_2;
  let _t_3;
  let _t_4;
  let _t_5;
  let _t_6;
  let _t_7;
  let _t_8;
  let _t_9;
  let _t_10;
  let _t_11;
  let _t_12;
  await __env.enterProcedure(0, null);
  try {
    try {
      _t_0 = {};
<<<<<<< HEAD
      _t_1 = await __env.invokeQuery("com.thecatapi", { }, "get", _t_0, { projection: ["image_id", "picture_url", "link"] });
      _t_2 = _t_1[Symbol.iterator]();
=======
      _t_1 = await __env.invokeQuery("com.thecatapi", { }, "get", _t_0, { projection: ["image_id", "count", "picture_url", "link"] });
      _t_2 = __builtin.getAsyncIterator(_t_1);
>>>>>>> a3eb276c
      {
        let _iter_tmp = await _t_2.next();
        while (!_iter_tmp.done) {
          _t_3 = _iter_tmp.value;
          _t_4 = _t_3[0];
          _t_5 = _t_3[1];
          _t_6 = _t_5.count;
          _t_7 = _t_5.__response;
          _t_8 = _t_5.image_id;
          _t_9 = _t_5.picture_url;
          _t_10 = _t_5.link;
          try {
            await __env.output(String(_t_4), _t_5);
          } catch(_exc_) {
            __env.reportError("Failed to invoke action", _exc_);
          }
          _iter_tmp = await _t_2.next();
        }
      }
    } catch(_exc_) {
      __env.reportError("Failed to invoke query", _exc_);
    }
    __env.clearGetCache();
    try {
      _t_11 = {};
      _t_12 = "foo";
      _t_11.status = _t_12;
      await __builtin.drainAction(__env.invokeAction("com.twitter", { }, "post", _t_11));
    } catch(_exc_) {
      __env.reportError("Failed to invoke action", _exc_);
    }
  } finally {
    await __env.exitProcedure(0, null);
  }`]],

    // 52
    [`
    monitor (@com.twitter.home_timeline()) => notify;
    now => @com.thecatapi.get() => notify;
    now => @com.twitter.post(status="foo");
    `,
    [`"use strict";
  let _t_0;
  let _t_1;
  let _t_2;
  let _t_3;
  let _t_4;
  let _t_5;
  let _t_6;
  let _t_7;
  let _t_8;
  let _t_9;
  let _t_10;
  let _t_11;
  let _t_12;
  await __env.enterProcedure(0, null);
  try {
    try {
      _t_0 = {};
<<<<<<< HEAD
      _t_1 = await __env.invokeQuery("com.thecatapi", { }, "get", _t_0, { projection: ["image_id", "picture_url", "link"] });
      _t_2 = _t_1[Symbol.iterator]();
=======
      _t_1 = await __env.invokeQuery("com.thecatapi", { }, "get", _t_0, { projection: ["image_id", "count", "picture_url", "link"] });
      _t_2 = __builtin.getAsyncIterator(_t_1);
>>>>>>> a3eb276c
      {
        let _iter_tmp = await _t_2.next();
        while (!_iter_tmp.done) {
          _t_3 = _iter_tmp.value;
          _t_4 = _t_3[0];
          _t_5 = _t_3[1];
          _t_6 = _t_5.count;
          _t_7 = _t_5.__response;
          _t_8 = _t_5.image_id;
          _t_9 = _t_5.picture_url;
          _t_10 = _t_5.link;
          try {
            await __env.output(String(_t_4), _t_5);
          } catch(_exc_) {
            __env.reportError("Failed to invoke action", _exc_);
          }
          _iter_tmp = await _t_2.next();
        }
      }
    } catch(_exc_) {
      __env.reportError("Failed to invoke query", _exc_);
    }
    __env.clearGetCache();
    try {
      _t_11 = {};
      _t_12 = "foo";
      _t_11.status = _t_12;
      await __builtin.drainAction(__env.invokeAction("com.twitter", { }, "post", _t_11));
    } catch(_exc_) {
      __env.reportError("Failed to invoke action", _exc_);
    }
  } finally {
    await __env.exitProcedure(0, null);
  }`, `  "use strict";
  let _t_0;
  let _t_1;
  let _t_2;
  let _t_3;
  let _t_4;
  let _t_5;
  let _t_6;
  let _t_7;
  let _t_8;
  let _t_9;
  let _t_10;
  let _t_11;
  let _t_12;
  let _t_13;
  let _t_14;
  _t_0 = await __env.readState(0);
  try {
    _t_1 = {};
    _t_2 = await __env.invokeMonitor("com.twitter", { }, "home_timeline", _t_1, { projection: ["text", "hashtags", "urls", "author", "in_reply_to", "tweet_id"] });
    {
      let _iter_tmp = await _t_2.next();
      while (!_iter_tmp.done) {
        _t_3 = _iter_tmp.value;
        _t_4 = _t_3[0];
        _t_5 = _t_3[1];
        _t_6 = _t_5.__response;
        _t_7 = _t_5.text;
        _t_8 = _t_5.hashtags;
        _t_9 = _t_5.urls;
        _t_10 = _t_5.author;
        _t_11 = _t_5.in_reply_to;
        _t_12 = _t_5.tweet_id;
        _t_13 = __builtin.isNewTuple(_t_0, _t_5, ["text", "hashtags", "urls", "author", "in_reply_to", "tweet_id"]);
        _t_14 = __builtin.addTuple(_t_0, _t_5);
        await __env.writeState(0, _t_14);
        _t_0 = _t_14;
        if (_t_13) {
          try {
            await __env.output(String(_t_4), _t_5);
          } catch(_exc_) {
            __env.reportError("Failed to invoke action", _exc_);
          }
        } else {

        }
        _iter_tmp = await _t_2.next();
      }
    }
  } catch(_exc_) {
    __env.reportError("Failed to invoke trigger", _exc_);
  }`]],

    // 53
    [`function q(p_query : String) {
        @com.bing.web_search(query=p_query);
      }
      function a(p_status : String) {
        @com.twitter.post(status=p_status);
      }
      // FIXME we cannot invoke query procedures as queries yet...
      //now => q(p_query="foo") => a(p_status=link);
      now => a(p_status="no");
      `,
    [`"use strict";
  let _t_1;
  let _t_2;
  let _t_3;
  let _t_4;
  let _t_5;
  let _t_6;
  let _t_7;
  let _t_8;
  let _t_9;
  let _t_10;
  await __env.enterProcedure(0, "q");
  try {
<<<<<<< HEAD
    try {
      _t_1 = {};
      _t_2 = await __env.invokeQuery("com.bing", { }, "web_search", _t_1, { projection: ["title", "description", "link"] });
      _t_3 = _t_2[Symbol.iterator]();
      {
        let _iter_tmp = await _t_3.next();
        while (!_iter_tmp.done) {
          _t_4 = _iter_tmp.value;
          _t_5 = _t_4[0];
          _t_6 = _t_4[1];
          _t_7 = _t_6.__response;
          _t_8 = _t_6.title;
          _t_9 = _t_6.description;
          _t_10 = _t_6.link;
          try {
            __emit(_t_5, _t_6);
          } catch(_exc_) {
            __env.reportError("Failed to invoke action", _exc_);
          }
          _iter_tmp = await _t_3.next();
        }
=======
    _t_1 = {};
    _t_1.query = _t_0;
    _t_2 = await __env.invokeQuery("com.bing", { }, "web_search", _t_1, { projection: ["title", "description", "link", "p_query"] });
    _t_3 = __builtin.getAsyncIterator(_t_2);
    {
      let _iter_tmp = await _t_3.next();
      while (!_iter_tmp.done) {
        _t_4 = _iter_tmp.value;
        _t_5 = _t_4[0];
        _t_6 = _t_4[1];
        _t_7 = _t_6.__response;
        _t_8 = _t_6.title;
        _t_9 = _t_6.description;
        _t_10 = _t_6.link;
        __emit(_t_5, _t_6);
        _iter_tmp = await _t_3.next();
>>>>>>> a3eb276c
      }
    } catch(_exc_) {
      __env.reportError("Failed to invoke query", _exc_);
    }
  } finally {
    await __env.exitProcedure(0, "q");
  }`, `"use strict";
  let _t_1;
  await __env.enterProcedure(1, "a");
  try {
<<<<<<< HEAD
    try {
      _t_1 = {};
      _t_1.status = _t_0;
      await __env.invokeAction("com.twitter", { }, "post", _t_1);
    } catch(_exc_) {
      __env.reportError("Failed to invoke action", _exc_);
    }
  } finally {
    await __env.exitProcedure(1, "a");
=======
    _t_1 = {};
    _t_1.status = _t_0;
    await __builtin.drainAction(__env.invokeAction("com.twitter", { }, "post", _t_1));
  } catch(_exc_) {
    __env.reportError("Failed to invoke action", _exc_);
>>>>>>> a3eb276c
  }`, `  "use strict";
  let _t_0;
  let _t_1;
  let _t_2;
  let _t_3;
  let _t_4;
  let _t_5;
  let _t_6;
  await __env.enterProcedure(2, null);
  try {
    try {
      _t_0 = __scope.a;
      _t_1 = "no";
      _t_2 = await __builtin.invokeStreamVarRef(__env, _t_0, _t_1);
      {
        let _iter_tmp = await _t_2.next();
        while (!_iter_tmp.done) {
          _t_3 = _iter_tmp.value;
          _t_4 = _t_3[0];
          _t_5 = _t_3[1];
          _t_6 = _t_5.__response;
          await __env.output(String(_t_4), _t_5);
          _iter_tmp = await _t_2.next();
        }
      }
    } catch(_exc_) {
      __env.reportError("Failed to invoke action", _exc_);
    }
  } finally {
    await __env.exitProcedure(2, null);
  }`]],

    // 54
    [`function s1() {
        monitor(@org.thingpedia.weather.current(location=new Location(1,2,"foo")));
      }
      s1() => notify;`,
    [`"use strict";
  let _t_0;
  let _t_1;
  let _t_2;
  let _t_3;
  let _t_4;
  let _t_5;
  let _t_6;
  let _t_7;
  let _t_8;
  let _t_9;
  let _t_10;
  let _t_11;
  let _t_12;
  let _t_13;
  let _t_14;
  let _t_15;
  let _t_16;
  await __env.enterProcedure(0, "s1");
  try {
    _t_0 = await __env.readState(0);
    try {
      _t_1 = {};
      _t_2 = new __builtin.Location(1, 2, "foo");
      _t_1.location = _t_2;
      _t_3 = await __env.invokeMonitor("org.thingpedia.weather", { }, "current", _t_1, { projection: ["temperature", "wind_speed", "humidity", "cloudiness", "fog", "status", "icon"] });
      {
        let _iter_tmp = await _t_3.next();
        while (!_iter_tmp.done) {
          _t_4 = _iter_tmp.value;
          _t_5 = _t_4[0];
          _t_6 = _t_4[1];
          _t_7 = _t_6.__response;
          _t_8 = _t_6.temperature;
          _t_9 = _t_6.wind_speed;
          _t_10 = _t_6.humidity;
          _t_11 = _t_6.cloudiness;
          _t_12 = _t_6.fog;
          _t_13 = _t_6.status;
          _t_14 = _t_6.icon;
          _t_15 = __builtin.isNewTuple(_t_0, _t_6, ["temperature", "wind_speed", "humidity", "cloudiness", "fog", "status", "icon"]);
          _t_16 = __builtin.addTuple(_t_0, _t_6);
          await __env.writeState(0, _t_16);
          _t_0 = _t_16;
          if (_t_15) {
            try {
              __emit(_t_5, _t_6);
            } catch(_exc_) {
              __env.reportError("Failed to invoke action", _exc_);
            }
          } else {

          }
          _iter_tmp = await _t_3.next();
        }
      }
    } catch(_exc_) {
      __env.reportError("Failed to invoke trigger", _exc_);
    }
  } finally {
    await __env.exitProcedure(0, "s1");
  }`, `  "use strict";
  let _t_0;
  let _t_1;
  let _t_2;
  let _t_3;
  let _t_4;
  let _t_5;
  try {
    _t_0 = __scope.s1;
    _t_1 = await __builtin.invokeStreamVarRef(__env, _t_0);
    {
      let _iter_tmp = await _t_1.next();
      while (!_iter_tmp.done) {
        _t_2 = _iter_tmp.value;
        _t_3 = _t_2[0];
        _t_4 = _t_2[1];
        _t_5 = _t_4.__response;
        try {
          await __env.output(String(_t_3), _t_4);
        } catch(_exc_) {
          __env.reportError("Failed to invoke action", _exc_);
        }
        _iter_tmp = await _t_1.next();
      }
    }
  } catch(_exc_) {
    __env.reportError("Failed to invoke stream", _exc_);
  }`]],

    // 55
    [`let cat = @com.thecatapi.get();
      now => cat() => notify;
      now => cat() => @com.twitter.post_picture(caption="cat", picture_url=picture_url);
    `,
    [`"use strict";
  let _t_0;
  let _t_1;
  let _t_2;
  let _t_3;
  let _t_4;
  let _t_5;
  let _t_6;
  let _t_7;
  let _t_8;
  let _t_9;
  let _t_10;
  let _t_11;
  let _t_12;
  let _t_13;
  let _t_14;
  let _t_15;
  let _t_16;
  let _t_17;
  let _t_18;
  let _t_19;
  let _t_20;
  let _t_21;
  let _t_22;
  let _t_23;
  let _t_24;
  let _t_25;
  let _t_26;
  let _t_27;
  let _t_28;
  let _t_29;
  let _t_30;
  let _t_31;
  await __env.enterProcedure(0, null);
  try {
    _t_0 = new Array(0);
    try {
      _t_1 = {};
<<<<<<< HEAD
      _t_2 = await __env.invokeQuery("com.thecatapi", { }, "get", _t_1, { projection: ["image_id", "picture_url", "link"] });
      _t_3 = _t_2[Symbol.iterator]();
=======
      _t_2 = await __env.invokeQuery("com.thecatapi", { }, "get", _t_1, { projection: ["image_id", "count", "picture_url", "link"] });
      _t_3 = __builtin.getAsyncIterator(_t_2);
>>>>>>> a3eb276c
      {
        let _iter_tmp = await _t_3.next();
        while (!_iter_tmp.done) {
          _t_4 = _iter_tmp.value;
          _t_5 = _t_4[0];
          _t_6 = _t_4[1];
          _t_7 = _t_6.count;
          _t_8 = _t_6.__response;
          _t_9 = _t_6.image_id;
          _t_10 = _t_6.picture_url;
          _t_11 = _t_6.link;
          _t_12 = new Array(2);
          _t_12[0] = _t_5;
          _t_12[1] = _t_6;
          _t_0.push(_t_12);
          _iter_tmp = await _t_3.next();
        }
      }
    } catch(_exc_) {
      __env.reportError("Failed to invoke query", _exc_);
    }
    __env.clearGetCache();
    _t_13 = __builtin.getAsyncIterator(_t_0);
    {
      let _iter_tmp = await _t_13.next();
      while (!_iter_tmp.done) {
        _t_14 = _iter_tmp.value;
        _t_15 = _t_14[0];
        _t_16 = _t_14[1];
        _t_17 = _t_16.__response;
        _t_18 = _t_16.image_id;
        _t_19 = _t_16.picture_url;
        _t_20 = _t_16.link;
        try {
          await __env.output(String(_t_15), _t_16);
        } catch(_exc_) {
          __env.reportError("Failed to invoke action", _exc_);
        }
        _iter_tmp = await _t_13.next();
      }
    }
    __env.clearGetCache();
    _t_21 = __builtin.getAsyncIterator(_t_0);
    {
      let _iter_tmp = await _t_21.next();
      while (!_iter_tmp.done) {
        _t_22 = _iter_tmp.value;
        _t_23 = _t_22[0];
        _t_24 = _t_22[1];
        _t_25 = _t_24.__response;
        _t_26 = _t_24.image_id;
        _t_27 = _t_24.picture_url;
        _t_28 = _t_24.link;
        try {
          _t_29 = {};
          _t_30 = "cat";
          _t_29.caption = _t_30;
          _t_31 = String (_t_27);
          _t_29.picture_url = _t_31;
          await __builtin.drainAction(__env.invokeAction("com.twitter", { }, "post_picture", _t_29));
        } catch(_exc_) {
          __env.reportError("Failed to invoke action", _exc_);
        }
        _iter_tmp = await _t_21.next();
      }
    }
  } finally {
    await __env.exitProcedure(0, null);
  }`]],

    // 56
    [`let cat = @com.thecatapi.get();
      now => cat() => notify;
      //  every hour post THE SAME cat picture
      timer(base=new Date(), interval=1h) => cat() => @com.twitter.post_picture(caption="cat", picture_url=picture_url);
    `,
    [`"use strict";
  let _t_0;
  let _t_1;
  let _t_2;
  let _t_3;
  let _t_4;
  let _t_5;
  let _t_6;
  let _t_7;
  let _t_8;
  let _t_9;
  let _t_10;
  let _t_11;
  let _t_12;
  let _t_13;
  let _t_14;
  let _t_15;
  let _t_16;
  let _t_17;
  let _t_18;
  let _t_19;
  let _t_20;
  let _t_21;
  await __env.enterProcedure(0, null);
  try {
    _t_0 = new Array(0);
    try {
      _t_1 = {};
<<<<<<< HEAD
      _t_2 = await __env.invokeQuery("com.thecatapi", { }, "get", _t_1, { projection: ["image_id", "picture_url", "link"] });
      _t_3 = _t_2[Symbol.iterator]();
=======
      _t_2 = await __env.invokeQuery("com.thecatapi", { }, "get", _t_1, { projection: ["image_id", "count", "picture_url", "link"] });
      _t_3 = __builtin.getAsyncIterator(_t_2);
>>>>>>> a3eb276c
      {
        let _iter_tmp = await _t_3.next();
        while (!_iter_tmp.done) {
          _t_4 = _iter_tmp.value;
          _t_5 = _t_4[0];
          _t_6 = _t_4[1];
          _t_7 = _t_6.count;
          _t_8 = _t_6.__response;
          _t_9 = _t_6.image_id;
          _t_10 = _t_6.picture_url;
          _t_11 = _t_6.link;
          _t_12 = new Array(2);
          _t_12[0] = _t_5;
          _t_12[1] = _t_6;
          _t_0.push(_t_12);
          _iter_tmp = await _t_3.next();
        }
      }
    } catch(_exc_) {
      __env.reportError("Failed to invoke query", _exc_);
    }
    await __env.writeState(0, _t_0);
    __env.clearGetCache();
    _t_13 = await __env.readState(0);
    _t_14 = __builtin.getAsyncIterator(_t_13);
    {
      let _iter_tmp = await _t_14.next();
      while (!_iter_tmp.done) {
        _t_15 = _iter_tmp.value;
        _t_16 = _t_15[0];
        _t_17 = _t_15[1];
        _t_18 = _t_17.__response;
        _t_19 = _t_17.image_id;
        _t_20 = _t_17.picture_url;
        _t_21 = _t_17.link;
        try {
          await __env.output(String(_t_16), _t_17);
        } catch(_exc_) {
          __env.reportError("Failed to invoke action", _exc_);
        }
        _iter_tmp = await _t_14.next();
      }
    }
  } finally {
    await __env.exitProcedure(0, null);
  }`, `"use strict";
  let _t_0;
  let _t_1;
  let _t_2;
  let _t_3;
  let _t_4;
  let _t_5;
  let _t_6;
  let _t_7;
  let _t_8;
  let _t_9;
  let _t_10;
  let _t_11;
  let _t_12;
  let _t_13;
  let _t_14;
  let _t_15;
  let _t_16;
  let _t_17;
  let _t_18;
  let _t_19;
  let _t_20;
  let _t_21;
  let _t_22;
  try {
    _t_1 = new Date(XNOWX);
    _t_2 = 3600000;
    _t_0 = await __env.invokeTimer(_t_1, _t_2, null);
    _t_3 = null;
    {
      let _iter_tmp = await _t_0.next();
      while (!_iter_tmp.done) {
        _t_4 = _iter_tmp.value;
        _t_5 = await __env.readState(0);
        _t_6 = __builtin.getAsyncIterator(_t_5);
        {
          let _iter_tmp = await _t_6.next();
          while (!_iter_tmp.done) {
            _t_7 = _iter_tmp.value;
            _t_8 = _t_7[0];
            _t_9 = _t_7[1];
            _t_10 = _t_9.__response;
            _t_11 = _t_9.image_id;
            _t_12 = _t_9.picture_url;
            _t_13 = _t_9.link;
            _t_14 = __builtin.combineOutputTypes(_t_3, _t_8);
            _t_15 = {};
            _t_15.__response = _t_10;
            _t_15.image_id = _t_11;
            _t_15.picture_url = _t_12;
            _t_15.link = _t_13;
            _t_16 = _t_15.__response;
            _t_17 = _t_15.image_id;
            _t_18 = _t_15.picture_url;
            _t_19 = _t_15.link;
            try {
              _t_20 = {};
              _t_21 = "cat";
              _t_20.caption = _t_21;
              _t_22 = String (_t_18);
              _t_20.picture_url = _t_22;
              await __builtin.drainAction(__env.invokeAction("com.twitter", { }, "post_picture", _t_20));
            } catch(_exc_) {
              __env.reportError("Failed to invoke action", _exc_);
            }
            _iter_tmp = await _t_6.next();
          }
        }
        _iter_tmp = await _t_0.next();
      }
    }
  } catch(_exc_) {
    __env.reportError("Failed to invoke timer", _exc_);
  }`]],

    // 57 simple procedure declarations
    [`function p1(p_foo : String) {
        now => @com.bing.web_search(query = p_foo) => notify;
        now => @com.twitter.post(status = p_foo);
    }
    function p2(p_foo : String) {
        now => @com.facebook.post(status = p_foo);
    }
    now => p1(p_foo = "one");
    now => p1(p_foo = "two");
    p1(p_foo = "three");
    p2(p_foo = "four");
    `,
    [`"use strict";
  let _t_1;
  let _t_2;
  let _t_3;
  let _t_4;
  let _t_5;
  let _t_6;
  let _t_7;
  let _t_8;
  let _t_9;
  let _t_10;
  let _t_11;
  await __env.enterProcedure(0, "p1");
  try {
    try {
      _t_1 = {};
      _t_2 = await __env.invokeQuery("com.bing", { }, "web_search", _t_1, { projection: ["title", "description", "link"] });
      _t_3 = __builtin.getAsyncIterator(_t_2);
      {
        let _iter_tmp = await _t_3.next();
        while (!_iter_tmp.done) {
          _t_4 = _iter_tmp.value;
          _t_5 = _t_4[0];
          _t_6 = _t_4[1];
          _t_7 = _t_6.__response;
          _t_8 = _t_6.title;
          _t_9 = _t_6.description;
          _t_10 = _t_6.link;
          try {
            __emit(_t_5, _t_6);
          } catch(_exc_) {
            __env.reportError("Failed to invoke action", _exc_);
          }
          _iter_tmp = await _t_3.next();
        }
      }
    } catch(_exc_) {
      __env.reportError("Failed to invoke query", _exc_);
    }
    __env.clearGetCache();
    try {
      _t_11 = {};
      _t_11.status = _t_0;
      await __builtin.drainAction(__env.invokeAction("com.twitter", { }, "post", _t_11));
    } catch(_exc_) {
      __env.reportError("Failed to invoke action", _exc_);
    }
  } finally {
    await __env.exitProcedure(0, "p1");
  }`, `  "use strict";
  let _t_1;
  await __env.enterProcedure(1, "p2");
  try {
    try {
      _t_1 = {};
      _t_1.status = _t_0;
      await __builtin.drainAction(__env.invokeAction("com.facebook", { }, "post", _t_1));
    } catch(_exc_) {
      __env.reportError("Failed to invoke action", _exc_);
    }
  } finally {
    await __env.exitProcedure(1, "p2");
  }`, `"use strict";
  let _t_0;
  let _t_1;
  let _t_2;
  let _t_3;
  let _t_4;
  let _t_5;
  let _t_6;
  let _t_7;
  let _t_8;
  let _t_9;
  let _t_10;
  let _t_11;
  let _t_12;
  let _t_13;
  let _t_14;
  let _t_15;
  let _t_16;
  let _t_17;
  let _t_18;
  let _t_19;
  let _t_20;
  let _t_21;
  let _t_22;
  let _t_23;
  let _t_24;
  let _t_25;
  let _t_26;
  let _t_27;
  let _t_28;
  let _t_29;
  let _t_30;
  let _t_31;
  let _t_32;
  let _t_33;
  let _t_34;
  let _t_35;
  let _t_36;
  await __env.enterProcedure(2, null);
  try {
    try {
      _t_0 = __scope.p1;
      _t_1 = "one";
      _t_2 = await __builtin.invokeStreamVarRef(__env, _t_0, _t_1);
      {
        let _iter_tmp = await _t_2.next();
        while (!_iter_tmp.done) {
          _t_3 = _iter_tmp.value;
          _t_4 = _t_3[0];
          _t_5 = _t_3[1];
          _t_6 = _t_5.__response;
          _t_7 = _t_5.title;
          _t_8 = _t_5.description;
          _t_9 = _t_5.link;
          await __env.output(String(_t_4), _t_5);
          _iter_tmp = await _t_2.next();
        }
      }
    } catch(_exc_) {
      __env.reportError("Failed to invoke action", _exc_);
    }
    __env.clearGetCache();
    try {
      _t_10 = __scope.p1;
      _t_11 = "two";
      _t_12 = await __builtin.invokeStreamVarRef(__env, _t_10, _t_11);
      {
        let _iter_tmp = await _t_12.next();
        while (!_iter_tmp.done) {
          _t_13 = _iter_tmp.value;
          _t_14 = _t_13[0];
          _t_15 = _t_13[1];
          _t_16 = _t_15.__response;
          _t_17 = _t_15.title;
          _t_18 = _t_15.description;
          _t_19 = _t_15.link;
          await __env.output(String(_t_14), _t_15);
          _iter_tmp = await _t_12.next();
        }
      }
    } catch(_exc_) {
      __env.reportError("Failed to invoke action", _exc_);
    }
    __env.clearGetCache();
    try {
      _t_20 = __scope.p1;
      _t_21 = "three";
      _t_22 = await __builtin.invokeStreamVarRef(__env, _t_20, _t_21);
      {
        let _iter_tmp = await _t_22.next();
        while (!_iter_tmp.done) {
          _t_23 = _iter_tmp.value;
          _t_24 = _t_23[0];
          _t_25 = _t_23[1];
          _t_26 = _t_25.__response;
          _t_27 = _t_25.title;
          _t_28 = _t_25.description;
          _t_29 = _t_25.link;
          await __env.output(String(_t_24), _t_25);
          _iter_tmp = await _t_22.next();
        }
      }
    } catch(_exc_) {
      __env.reportError("Failed to invoke action", _exc_);
    }
    __env.clearGetCache();
    try {
      _t_30 = __scope.p2;
      _t_31 = "four";
      _t_32 = await __builtin.invokeStreamVarRef(__env, _t_30, _t_31);
      {
        let _iter_tmp = await _t_32.next();
        while (!_iter_tmp.done) {
          _t_33 = _iter_tmp.value;
          _t_34 = _t_33[0];
          _t_35 = _t_33[1];
          _t_36 = _t_35.__response;
          await __env.output(String(_t_34), _t_35);
          _iter_tmp = await _t_32.next();
        }
      }
    } catch(_exc_) {
      __env.reportError("Failed to invoke action", _exc_);
    }
  } finally {
    await __env.exitProcedure(2, null);
  }`]],

    // 58 procedure with results
    [`function p1(p_foo : String) {
        let r1 = @com.bing.web_search(query = p_foo);
        now => r1() => notify; // this is the statement that produces the result
        now => r1() => @com.twitter.post(status = title);
    }
    now => p1(p_foo = "one");
    now => p1(p_foo = "two");
    `,
    [`"use strict";
  let _t_1;
  let _t_2;
  let _t_3;
  let _t_4;
  let _t_5;
  let _t_6;
  let _t_7;
  let _t_8;
  let _t_9;
  let _t_10;
  let _t_11;
  let _t_12;
  let _t_13;
  let _t_14;
  let _t_15;
  let _t_16;
  let _t_17;
  let _t_18;
  let _t_19;
  let _t_20;
  let _t_21;
  let _t_22;
  let _t_23;
  let _t_24;
  let _t_25;
  let _t_26;
  let _t_27;
  let _t_28;
  let _t_29;
  await __env.enterProcedure(0, "p1");
  try {
    _t_1 = new Array(0);
    try {
      _t_2 = {};
      _t_3 = await __env.invokeQuery("com.bing", { }, "web_search", _t_2, { projection: ["title", "description", "link"] });
      _t_4 = __builtin.getAsyncIterator(_t_3);
      {
        let _iter_tmp = await _t_4.next();
        while (!_iter_tmp.done) {
          _t_5 = _iter_tmp.value;
          _t_6 = _t_5[0];
          _t_7 = _t_5[1];
          _t_8 = _t_7.__response;
          _t_9 = _t_7.title;
          _t_10 = _t_7.description;
          _t_11 = _t_7.link;
          _t_12 = new Array(2);
          _t_12[0] = _t_6;
          _t_12[1] = _t_7;
          _t_1.push(_t_12);
          _iter_tmp = await _t_4.next();
        }
      }
    } catch(_exc_) {
      __env.reportError("Failed to invoke query", _exc_);
    }
    __env.clearGetCache();
    _t_13 = __builtin.getAsyncIterator(_t_1);
    {
      let _iter_tmp = await _t_13.next();
      while (!_iter_tmp.done) {
        _t_14 = _iter_tmp.value;
        _t_15 = _t_14[0];
        _t_16 = _t_14[1];
        _t_17 = _t_16.__response;
        _t_18 = _t_16.title;
        _t_19 = _t_16.description;
        _t_20 = _t_16.link;
        try {
          __emit(_t_15, _t_16);
        } catch(_exc_) {
          __env.reportError("Failed to invoke action", _exc_);
        }
        _iter_tmp = await _t_13.next();
      }
    }
    __env.clearGetCache();
    _t_21 = __builtin.getAsyncIterator(_t_1);
    {
      let _iter_tmp = await _t_21.next();
      while (!_iter_tmp.done) {
        _t_22 = _iter_tmp.value;
        _t_23 = _t_22[0];
        _t_24 = _t_22[1];
        _t_25 = _t_24.__response;
        _t_26 = _t_24.title;
        _t_27 = _t_24.description;
        _t_28 = _t_24.link;
        try {
          _t_29 = {};
          _t_29.status = _t_26;
          await __builtin.drainAction(__env.invokeAction("com.twitter", { }, "post", _t_29));
        } catch(_exc_) {
          __env.reportError("Failed to invoke action", _exc_);
        }
        _iter_tmp = await _t_21.next();
      }
    }
  } finally {
    await __env.exitProcedure(0, "p1");
  }`, `  "use strict";
  let _t_0;
  let _t_1;
  let _t_2;
  let _t_3;
  let _t_4;
  let _t_5;
  let _t_6;
  let _t_7;
  let _t_8;
  let _t_9;
  let _t_10;
  let _t_11;
  let _t_12;
  let _t_13;
  let _t_14;
  let _t_15;
  let _t_16;
  let _t_17;
  let _t_18;
  let _t_19;
  await __env.enterProcedure(1, null);
  try {
    try {
      _t_0 = __scope.p1;
      _t_1 = "one";
      _t_2 = await __builtin.invokeStreamVarRef(__env, _t_0, _t_1);
      {
        let _iter_tmp = await _t_2.next();
        while (!_iter_tmp.done) {
          _t_3 = _iter_tmp.value;
          _t_4 = _t_3[0];
          _t_5 = _t_3[1];
          _t_6 = _t_5.__response;
          _t_7 = _t_5.title;
          _t_8 = _t_5.description;
          _t_9 = _t_5.link;
          await __env.output(String(_t_4), _t_5);
          _iter_tmp = await _t_2.next();
        }
      }
    } catch(_exc_) {
      __env.reportError("Failed to invoke action", _exc_);
    }
    __env.clearGetCache();
    try {
      _t_10 = __scope.p1;
      _t_11 = "two";
      _t_12 = await __builtin.invokeStreamVarRef(__env, _t_10, _t_11);
      {
        let _iter_tmp = await _t_12.next();
        while (!_iter_tmp.done) {
          _t_13 = _iter_tmp.value;
          _t_14 = _t_13[0];
          _t_15 = _t_13[1];
          _t_16 = _t_15.__response;
          _t_17 = _t_15.title;
          _t_18 = _t_15.description;
          _t_19 = _t_15.link;
          await __env.output(String(_t_14), _t_15);
          _iter_tmp = await _t_12.next();
        }
      }
    } catch(_exc_) {
      __env.reportError("Failed to invoke action", _exc_);
    }
  } finally {
    await __env.exitProcedure(1, null);
  }`]],

    // 59 procedure with nested declarations
    [`function p1(p_foo : String) {
        function q1() {
          @com.bing.web_search(query = p_foo);
        }
        // FIXME we cannot invoke procedures as queries yet
        //now => q1() => notify;
        //now => q1() => @com.twitter.post(status = title);
        @com.twitter.post(status = p_foo);
    }
    now => p1(p_foo = "one");
    now => p1(p_foo = "two");
    `,
    [`"use strict";
  let _t_11;
  let _t_12;
  await __env.enterProcedure(0, "p1");
  try {
    _t_11 = async function(__env, __emit) {
      "use strict";
      let _t_1;
      let _t_2;
      let _t_3;
      let _t_4;
      let _t_5;
      let _t_6;
      let _t_7;
      let _t_8;
      let _t_9;
      let _t_10;
      await __env.enterProcedure(1, "q1");
      try {
<<<<<<< HEAD
        try {
          _t_1 = {};
          _t_2 = await __env.invokeQuery("com.bing", { }, "web_search", _t_1, { projection: ["title", "description", "link"] });
          _t_3 = _t_2[Symbol.iterator]();
          {
            let _iter_tmp = await _t_3.next();
            while (!_iter_tmp.done) {
              _t_4 = _iter_tmp.value;
              _t_5 = _t_4[0];
              _t_6 = _t_4[1];
              _t_7 = _t_6.__response;
              _t_8 = _t_6.title;
              _t_9 = _t_6.description;
              _t_10 = _t_6.link;
              try {
                __emit(_t_5, _t_6);
              } catch(_exc_) {
                __env.reportError("Failed to invoke action", _exc_);
              }
              _iter_tmp = await _t_3.next();
            }
=======
        _t_1 = {};
        _t_1.query = _t_0;
        _t_2 = await __env.invokeQuery("com.bing", { }, "web_search", _t_1, { projection: ["title", "description", "link"] });
        _t_3 = __builtin.getAsyncIterator(_t_2);
        {
          let _iter_tmp = await _t_3.next();
          while (!_iter_tmp.done) {
            _t_4 = _iter_tmp.value;
            _t_5 = _t_4[0];
            _t_6 = _t_4[1];
            _t_7 = _t_6.__response;
            _t_8 = _t_6.title;
            _t_9 = _t_6.description;
            _t_10 = _t_6.link;
            __emit(_t_5, _t_6);
            _iter_tmp = await _t_3.next();
>>>>>>> a3eb276c
          }
        } catch(_exc_) {
          __env.reportError("Failed to invoke query", _exc_);
        }
      } finally {
        await __env.exitProcedure(1, "q1");
      }
    };
    try {
      _t_12 = {};
      _t_12.status = _t_0;
      await __env.invokeAction("com.twitter", { }, "post", _t_12);
    } catch(_exc_) {
<<<<<<< HEAD
      __env.reportError("Failed to invoke action", _exc_);
=======
      __env.reportError("Failed to invoke query", _exc_);
    }
    __env.clearGetCache();
    try {
      _t_20 = await __builtin.invokeStreamVarRef(__env, _t_11);
      {
        let _iter_tmp = await _t_20.next();
        while (!_iter_tmp.done) {
          _t_21 = _iter_tmp.value;
          _t_22 = _t_21[0];
          _t_23 = _t_21[1];
          _t_24 = _t_23.__response;
          _t_25 = _t_23.title;
          _t_26 = _t_23.description;
          _t_27 = _t_23.link;
          try {
            _t_28 = {};
            _t_28.status = _t_25;
            await __builtin.drainAction(__env.invokeAction("com.twitter", { }, "post", _t_28));
          } catch(_exc_) {
            __env.reportError("Failed to invoke action", _exc_);
          }
          _iter_tmp = await _t_20.next();
        }
      }
    } catch(_exc_) {
      __env.reportError("Failed to invoke query", _exc_);
>>>>>>> a3eb276c
    }
  } finally {
    await __env.exitProcedure(0, "p1");
  }`, `"use strict";
  let _t_0;
  let _t_1;
  let _t_2;
  let _t_3;
  let _t_4;
  let _t_5;
  let _t_6;
  let _t_7;
  let _t_8;
  let _t_9;
  let _t_10;
  let _t_11;
  let _t_12;
  let _t_13;
  await __env.enterProcedure(2, null);
  try {
    try {
      _t_0 = __scope.p1;
      _t_1 = "one";
      _t_2 = await __builtin.invokeStreamVarRef(__env, _t_0, _t_1);
      {
        let _iter_tmp = await _t_2.next();
        while (!_iter_tmp.done) {
          _t_3 = _iter_tmp.value;
          _t_4 = _t_3[0];
          _t_5 = _t_3[1];
          _t_6 = _t_5.__response;
          await __env.output(String(_t_4), _t_5);
          _iter_tmp = await _t_2.next();
        }
      }
    } catch(_exc_) {
      __env.reportError("Failed to invoke action", _exc_);
    }
    __env.clearGetCache();
    try {
      _t_7 = __scope.p1;
      _t_8 = "two";
      _t_9 = await __builtin.invokeStreamVarRef(__env, _t_7, _t_8);
      {
        let _iter_tmp = await _t_9.next();
        while (!_iter_tmp.done) {
          _t_10 = _iter_tmp.value;
          _t_11 = _t_10[0];
          _t_12 = _t_10[1];
          _t_13 = _t_12.__response;
          await __env.output(String(_t_11), _t_12);
          _iter_tmp = await _t_9.next();
        }
      }
    } catch(_exc_) {
      __env.reportError("Failed to invoke action", _exc_);
    }
  } finally {
    await __env.exitProcedure(2, null);
  }`]],

    // 60 nested procedures
    [`function p1(p_foo : String) {
        function p2(p_bar : String) {
            now => @com.tumblr.blog.post_text(title = p_foo, body = p_bar);
        }
        now => p2(p_bar = "body one");
        now => p2(p_bar = "body two");
    }
    now => p1(p_foo = "title one");
    now => p1(p_foo = "title two");
    `,
    [`"use strict";
  let _t_3;
  let _t_4;
  let _t_5;
  let _t_6;
  let _t_7;
  let _t_8;
  let _t_9;
  let _t_10;
  let _t_11;
  let _t_12;
  let _t_13;
  let _t_14;
  let _t_15;
  await __env.enterProcedure(0, "p1");
  try {
    _t_3 = async function(__env, __emit, _t_1) {
      "use strict";
      let _t_2;
      await __env.enterProcedure(1, "p2");
      try {
        try {
          _t_2 = {};
          _t_2.title = _t_0;
          _t_2.body = _t_1;
          await __builtin.drainAction(__env.invokeAction("com.tumblr.blog", { }, "post_text", _t_2));
        } catch(_exc_) {
          __env.reportError("Failed to invoke action", _exc_);
        }
      } finally {
        await __env.exitProcedure(1, "p2");
      }
    };
    try {
      _t_4 = "body one";
      _t_5 = await __builtin.invokeStreamVarRef(__env, _t_3, _t_4);
      {
        let _iter_tmp = await _t_5.next();
        while (!_iter_tmp.done) {
          _t_6 = _iter_tmp.value;
          _t_7 = _t_6[0];
          _t_8 = _t_6[1];
          _t_9 = _t_8.__response;
          _iter_tmp = await _t_5.next();
        }
      }
    } catch(_exc_) {
      __env.reportError("Failed to invoke action", _exc_);
    }
    __env.clearGetCache();
    try {
      _t_10 = "body two";
      _t_11 = await __builtin.invokeStreamVarRef(__env, _t_3, _t_10);
      {
        let _iter_tmp = await _t_11.next();
        while (!_iter_tmp.done) {
          _t_12 = _iter_tmp.value;
          _t_13 = _t_12[0];
          _t_14 = _t_12[1];
          _t_15 = _t_14.__response;
          _iter_tmp = await _t_11.next();
        }
      }
    } catch(_exc_) {
      __env.reportError("Failed to invoke action", _exc_);
    }
  } finally {
    await __env.exitProcedure(0, "p1");
  }`, `  "use strict";
  let _t_0;
  let _t_1;
  let _t_2;
  let _t_3;
  let _t_4;
  let _t_5;
  let _t_6;
  let _t_7;
  let _t_8;
  let _t_9;
  let _t_10;
  let _t_11;
  let _t_12;
  let _t_13;
  await __env.enterProcedure(2, null);
  try {
    try {
      _t_0 = __scope.p1;
      _t_1 = "title one";
      _t_2 = await __builtin.invokeStreamVarRef(__env, _t_0, _t_1);
      {
        let _iter_tmp = await _t_2.next();
        while (!_iter_tmp.done) {
          _t_3 = _iter_tmp.value;
          _t_4 = _t_3[0];
          _t_5 = _t_3[1];
          _t_6 = _t_5.__response;
          await __env.output(String(_t_4), _t_5);
          _iter_tmp = await _t_2.next();
        }
      }
    } catch(_exc_) {
      __env.reportError("Failed to invoke action", _exc_);
    }
    __env.clearGetCache();
    try {
      _t_7 = __scope.p1;
      _t_8 = "title two";
      _t_9 = await __builtin.invokeStreamVarRef(__env, _t_7, _t_8);
      {
        let _iter_tmp = await _t_9.next();
        while (!_iter_tmp.done) {
          _t_10 = _iter_tmp.value;
          _t_11 = _t_10[0];
          _t_12 = _t_10[1];
          _t_13 = _t_12.__response;
          await __env.output(String(_t_11), _t_12);
          _iter_tmp = await _t_9.next();
        }
      }
    } catch(_exc_) {
      __env.reportError("Failed to invoke action", _exc_);
    }
  } finally {
    await __env.exitProcedure(2, null);
  }`]],

    // 61 nested procedures, called from a rule
    [`function p1(p_foo : String) {
        function p2(p_bar : String) {
            now => @com.tumblr.blog.post_text(title = p_foo, body = p_bar);
        }
        now => p2(p_bar = "body one");
        now => p2(p_bar = "body two");
    }
    timer(base=new Date(), interval=1h) => p1(p_foo = "title one");
    `,
    [`"use strict";
  let _t_3;
  let _t_4;
  let _t_5;
  let _t_6;
  let _t_7;
  let _t_8;
  let _t_9;
  let _t_10;
  let _t_11;
  let _t_12;
  let _t_13;
  let _t_14;
  let _t_15;
  await __env.enterProcedure(0, "p1");
  try {
    _t_3 = async function(__env, __emit, _t_1) {
      "use strict";
      let _t_2;
      await __env.enterProcedure(1, "p2");
      try {
        try {
          _t_2 = {};
          _t_2.title = _t_0;
          _t_2.body = _t_1;
          await __builtin.drainAction(__env.invokeAction("com.tumblr.blog", { }, "post_text", _t_2));
        } catch(_exc_) {
          __env.reportError("Failed to invoke action", _exc_);
        }
      } finally {
        await __env.exitProcedure(1, "p2");
      }
    };
    try {
      _t_4 = "body one";
      _t_5 = await __builtin.invokeStreamVarRef(__env, _t_3, _t_4);
      {
        let _iter_tmp = await _t_5.next();
        while (!_iter_tmp.done) {
          _t_6 = _iter_tmp.value;
          _t_7 = _t_6[0];
          _t_8 = _t_6[1];
          _t_9 = _t_8.__response;
          _iter_tmp = await _t_5.next();
        }
      }
    } catch(_exc_) {
      __env.reportError("Failed to invoke action", _exc_);
    }
    __env.clearGetCache();
    try {
      _t_10 = "body two";
      _t_11 = await __builtin.invokeStreamVarRef(__env, _t_3, _t_10);
      {
        let _iter_tmp = await _t_11.next();
        while (!_iter_tmp.done) {
          _t_12 = _iter_tmp.value;
          _t_13 = _t_12[0];
          _t_14 = _t_12[1];
          _t_15 = _t_14.__response;
          _iter_tmp = await _t_11.next();
        }
      }
    } catch(_exc_) {
      __env.reportError("Failed to invoke action", _exc_);
    }
  } finally {
    await __env.exitProcedure(0, "p1");
  }`, `"use strict";
  let _t_0;
  let _t_1;
  let _t_2;
  let _t_3;
  let _t_4;
  let _t_5;
  let _t_6;
  let _t_7;
  let _t_8;
  let _t_9;
  let _t_10;
  let _t_11;
  try {
    _t_1 = new Date(XNOWX);
    _t_2 = 3600000;
    _t_0 = await __env.invokeTimer(_t_1, _t_2, null);
    _t_3 = null;
    {
      let _iter_tmp = await _t_0.next();
      while (!_iter_tmp.done) {
        _t_4 = _iter_tmp.value;
        try {
          _t_5 = __scope.p1;
          _t_6 = "title one";
          _t_7 = await __builtin.invokeStreamVarRef(__env, _t_5, _t_6);
          {
            let _iter_tmp = await _t_7.next();
            while (!_iter_tmp.done) {
              _t_8 = _iter_tmp.value;
              _t_9 = _t_8[0];
              _t_10 = _t_8[1];
              _t_11 = _t_10.__response;
              await __env.output(String(_t_9), _t_10);
              _iter_tmp = await _t_7.next();
            }
          }
        } catch(_exc_) {
          __env.reportError("Failed to invoke action", _exc_);
        }
        _iter_tmp = await _t_0.next();
      }
    }
  } catch(_exc_) {
    __env.reportError("Failed to invoke timer", _exc_);
  }`]],

    // 62
    [`attimer(time=[new Time(9,0), new Time(15,0)]) => @org.thingpedia.builtin.thingengine.builtin.say(message="it's 9am or 3pm");`,
    [`"use strict";
  let _t_0;
  let _t_1;
  let _t_2;
  let _t_3;
  let _t_4;
  let _t_5;
  let _t_6;
  let _t_7;
  try {
    _t_1 = new Array(2);
    _t_2 = new __builtin.Time(9, 0, 0);
    _t_1[0] = _t_2;
    _t_3 = new __builtin.Time(15, 0, 0);
    _t_1[1] = _t_3;
    _t_0 = await __env.invokeAtTimer(_t_1, null);
    _t_4 = null;
    {
      let _iter_tmp = await _t_0.next();
      while (!_iter_tmp.done) {
        _t_5 = _iter_tmp.value;
        try {
          _t_6 = {};
          _t_7 = "it's 9am or 3pm";
          _t_6.message = _t_7;
          await __builtin.drainAction(__env.invokeAction("org.thingpedia.builtin.thingengine.builtin", { }, "say", _t_6));
        } catch(_exc_) {
          __env.reportError("Failed to invoke action", _exc_);
        }
        _iter_tmp = await _t_0.next();
      }
    }
  } catch(_exc_) {
    __env.reportError("Failed to invoke at-timer", _exc_);
  }`]],

    // 63
    [`now => @com.spotify.get_currently_playing() => @com.spotify.add_songs_to_playlist(songs=[song], playlist="my favorite");`,
    [`"use strict";
  let _t_0;
  let _t_1;
  let _t_2;
  let _t_3;
  let _t_4;
  let _t_5;
  let _t_6;
  let _t_7;
  let _t_8;
  let _t_9;
  let _t_10;
  await __env.enterProcedure(0, null);
  try {
    try {
      _t_0 = {};
      _t_1 = await __env.invokeQuery("com.spotify", { }, "get_currently_playing", _t_0, { projection: ["song"] });
      _t_2 = __builtin.getAsyncIterator(_t_1);
      {
        let _iter_tmp = await _t_2.next();
        while (!_iter_tmp.done) {
          _t_3 = _iter_tmp.value;
          _t_4 = _t_3[0];
          _t_5 = _t_3[1];
          _t_6 = _t_5.__response;
          _t_7 = _t_5.song;
          try {
            _t_8 = {};
<<<<<<< HEAD
            _t_9 = "my favorite";
            _t_8.playlist = _t_9;
            _t_10 = new Array(1);
            _t_10[0] = _t_7;
            _t_8.songs = _t_10;
            await __env.invokeAction("com.spotify", { }, "add_songs_to_playlist", _t_8);
=======
            _t_9 = new Array(1);
            _t_9[0] = _t_7;
            _t_8.songs = _t_9;
            _t_10 = "my favorite";
            _t_8.playlist = _t_10;
            await __builtin.drainAction(__env.invokeAction("com.spotify", { }, "add_songs_to_playlist", _t_8));
>>>>>>> a3eb276c
          } catch(_exc_) {
            __env.reportError("Failed to invoke action", _exc_);
          }
          _iter_tmp = await _t_2.next();
        }
      }
    } catch(_exc_) {
      __env.reportError("Failed to invoke query", _exc_);
    }
  } finally {
    await __env.exitProcedure(0, null);
  }`]],

    // 64 Database query
    [`now => [id] of @org.wikidata.city(), id =~ "palo alto" => notify;`,
    [`"use strict";
  let _t_0;
  let _t_1;
  let _t_2;
  let _t_3;
  let _t_4;
  let _t_5;
  let _t_6;
  let _t_7;
  await __env.enterProcedure(0, null);
  try {
    try {
      _t_1 = __ast[0];
      _t_0 = await __env.invokeDBQuery("org.wikidata", { }, _t_1);
      _t_2 = __builtin.getAsyncIterator(_t_0);
      {
        let _iter_tmp = await _t_2.next();
        while (!_iter_tmp.done) {
          _t_3 = _iter_tmp.value;
          _t_4 = _t_3[0];
          _t_5 = _t_3[1];
          _t_6 = _t_5.__response;
          _t_7 = _t_5.id;
          try {
            await __env.output(String(_t_4), _t_5);
          } catch(_exc_) {
            __env.reportError("Failed to invoke action", _exc_);
          }
          _iter_tmp = await _t_2.next();
        }
      }
    } catch(_exc_) {
      __env.reportError("Failed to invoke query", _exc_);
    }
  } finally {
    await __env.exitProcedure(0, null);
  }`]],

    // 65
    [`now => @org.wikidata.city(), id =~ "palo alto" => notify;`,
    [`"use strict";
  let _t_0;
  let _t_1;
  let _t_2;
  let _t_3;
  let _t_4;
  let _t_5;
  let _t_6;
  let _t_7;
  let _t_8;
  let _t_9;
  let _t_10;
  let _t_11;
  let _t_12;
  let _t_13;
  let _t_14;
  let _t_15;
  let _t_16;
  let _t_17;
  let _t_18;
  let _t_19;
  let _t_20;
  let _t_21;
  let _t_22;
  let _t_23;
  let _t_24;
  let _t_25;
  let _t_26;
  let _t_27;
  let _t_28;
  let _t_29;
  let _t_30;
  await __env.enterProcedure(0, null);
  try {
    try {
      _t_1 = __ast[0];
      _t_0 = await __env.invokeDBQuery("org.wikidata", { }, _t_1);
      _t_2 = __builtin.getAsyncIterator(_t_0);
      {
        let _iter_tmp = await _t_2.next();
        while (!_iter_tmp.done) {
          _t_3 = _iter_tmp.value;
          _t_4 = _t_3[0];
          _t_5 = _t_3[1];
          _t_6 = _t_5.__response;
          _t_7 = _t_5.id;
          _t_8 = _t_5.inception;
          _t_9 = _t_5.named_after;
          _t_10 = _t_5.continent;
          _t_11 = _t_5.country;
          _t_12 = _t_5.capital_of;
          _t_13 = _t_5.located_in_the_administrative_territorial_entity;
          _t_14 = _t_5.located_in_or_next_to_body_of_water;
          _t_15 = _t_5.coordinate_location;
          _t_16 = _t_5.head_of_government;
          _t_17 = _t_5.population;
          _t_18 = _t_5.water_as_percent_of_area;
          _t_19 = _t_5.elevation_above_sea_level;
          _t_20 = _t_5.located_in_time_zone;
          _t_21 = _t_5.twinned_administrative_body;
          _t_22 = _t_5.shares_border_with;
          _t_23 = _t_5.area;
          _t_24 = _t_5.postal_code;
          _t_25 = _t_5.official_website;
          _t_26 = _t_5.flag_image;
          _t_27 = _t_5.number_of_households;
          _t_28 = _t_5.image;
          _t_29 = _t_5.highest_point;
          _t_30 = _t_5.language_used;
          try {
            await __env.output(String(_t_4), _t_5);
          } catch(_exc_) {
            __env.reportError("Failed to invoke action", _exc_);
          }
          _iter_tmp = await _t_2.next();
        }
      }
    } catch(_exc_) {
      __env.reportError("Failed to invoke query", _exc_);
    }
  } finally {
    await __env.exitProcedure(0, null);
  }`]],

    // 66
    [`now => @org.wikidata.city(), postal_code ~= '94305' => @com.twitter.post(status=postal_code);`,
    [`"use strict";
  let _t_0;
  let _t_1;
  let _t_2;
  let _t_3;
  let _t_4;
  let _t_5;
  let _t_6;
  let _t_7;
  let _t_8;
  let _t_9;
  let _t_10;
  let _t_11;
  let _t_12;
  let _t_13;
  let _t_14;
  let _t_15;
  let _t_16;
  let _t_17;
  let _t_18;
  let _t_19;
  let _t_20;
  let _t_21;
  let _t_22;
  let _t_23;
  let _t_24;
  let _t_25;
  let _t_26;
  let _t_27;
  let _t_28;
  let _t_29;
  let _t_30;
  let _t_31;
  await __env.enterProcedure(0, null);
  try {
    try {
      _t_1 = __ast[0];
      _t_0 = await __env.invokeDBQuery("org.wikidata", { }, _t_1);
      _t_2 = __builtin.getAsyncIterator(_t_0);
      {
        let _iter_tmp = await _t_2.next();
        while (!_iter_tmp.done) {
          _t_3 = _iter_tmp.value;
          _t_4 = _t_3[0];
          _t_5 = _t_3[1];
          _t_6 = _t_5.__response;
          _t_7 = _t_5.id;
          _t_8 = _t_5.inception;
          _t_9 = _t_5.named_after;
          _t_10 = _t_5.continent;
          _t_11 = _t_5.country;
          _t_12 = _t_5.capital_of;
          _t_13 = _t_5.located_in_the_administrative_territorial_entity;
          _t_14 = _t_5.located_in_or_next_to_body_of_water;
          _t_15 = _t_5.coordinate_location;
          _t_16 = _t_5.head_of_government;
          _t_17 = _t_5.population;
          _t_18 = _t_5.water_as_percent_of_area;
          _t_19 = _t_5.elevation_above_sea_level;
          _t_20 = _t_5.located_in_time_zone;
          _t_21 = _t_5.twinned_administrative_body;
          _t_22 = _t_5.shares_border_with;
          _t_23 = _t_5.area;
          _t_24 = _t_5.postal_code;
          _t_25 = _t_5.official_website;
          _t_26 = _t_5.flag_image;
          _t_27 = _t_5.number_of_households;
          _t_28 = _t_5.image;
          _t_29 = _t_5.highest_point;
          _t_30 = _t_5.language_used;
          try {
            _t_31 = {};
            _t_31.status = _t_24;
            await __builtin.drainAction(__env.invokeAction("com.twitter", { }, "post", _t_31));
          } catch(_exc_) {
            __env.reportError("Failed to invoke action", _exc_);
          }
          _iter_tmp = await _t_2.next();
        }
      }
    } catch(_exc_) {
      __env.reportError("Failed to invoke query", _exc_);
    }
  } finally {
    await __env.exitProcedure(0, null);
  }`]],

    // 67
    [`timer(base=new Date(), interval=1h, frequency=3) => notify;`,
    [`"use strict";
  let _t_0;
  let _t_1;
  let _t_2;
  let _t_3;
  let _t_4;
  let _t_5;
  try {
    _t_1 = new Date(XNOWX);
    _t_2 = 3600000;
    _t_3 = 3;
    _t_0 = await __env.invokeTimer(_t_1, _t_2, _t_3);
    _t_4 = null;
    {
      let _iter_tmp = await _t_0.next();
      while (!_iter_tmp.done) {
        _t_5 = _iter_tmp.value;
        try {
          await __env.output(String(_t_4), _t_5);
        } catch(_exc_) {
          __env.reportError("Failed to invoke action", _exc_);
        }
        _iter_tmp = await _t_0.next();
      }
    }
  } catch(_exc_) {
    __env.reportError("Failed to invoke timer", _exc_);
  }`]],

    // 68 compound types & function inheritance
    [`now => @org.thingpedia.test.compounds_and_inheritance.foo() => notify;`,
    [`"use strict";
  let _t_0;
  let _t_1;
  let _t_2;
  let _t_3;
  let _t_4;
  let _t_5;
  let _t_6;
  let _t_7;
  let _t_8;
  let _t_9;
  let _t_10;
  let _t_11;
  let _t_12;
  let _t_13;
  let _t_14;
  let _t_15;
  await __env.enterProcedure(0, null);
  try {
    try {
      _t_0 = {};
      _t_1 = await __env.invokeQuery("org.thingpedia.test.compounds_and_inheritance", { }, "foo", _t_0, { projection: ["compound", "p4", "compound.nestedCompound", "compound.nestedCompound.p1", "compound.nestedCompound.p2", "compound.p3", "name", "description", "image"] });
      _t_2 = __builtin.getAsyncIterator(_t_1);
      {
        let _iter_tmp = await _t_2.next();
        while (!_iter_tmp.done) {
          _t_3 = _iter_tmp.value;
          _t_4 = _t_3[0];
          _t_5 = _t_3[1];
          _t_6 = _t_5.__response;
          _t_7 = _t_5.compound;
          if (_t_7) {
            _t_8 = _t_7.nestedCompound;
            if (_t_8) {
              _t_9 = _t_8.p1;
              _t_10 = _t_8.p2;
            } else {

            }
            _t_11 = _t_7.p3;
          } else {

          }
          _t_12 = _t_5.p4;
          _t_13 = _t_5.name;
          _t_14 = _t_5.description;
          _t_15 = _t_5.image;
          try {
            await __env.output(String(_t_4), _t_5);
          } catch(_exc_) {
            __env.reportError("Failed to invoke action", _exc_);
          }
          _iter_tmp = await _t_2.next();
        }
      }
    } catch(_exc_) {
      __env.reportError("Failed to invoke query", _exc_);
    }
  } finally {
    await __env.exitProcedure(0, null);
  }`]],

    // 69 parameter passing with compound types
    [`now => @org.thingpedia.test.compounds_and_inheritance.foo() => @com.twitter.post(status=compound.nestedCompound.p1);`,
    [`"use strict";
  let _t_0;
  let _t_1;
  let _t_2;
  let _t_3;
  let _t_4;
  let _t_5;
  let _t_6;
  let _t_7;
  let _t_8;
  let _t_9;
  let _t_10;
  let _t_11;
  let _t_12;
  let _t_13;
  let _t_14;
  let _t_15;
  let _t_16;
  await __env.enterProcedure(0, null);
  try {
    try {
      _t_0 = {};
      _t_1 = await __env.invokeQuery("org.thingpedia.test.compounds_and_inheritance", { }, "foo", _t_0, { projection: ["compound.nestedCompound.p1"] });
      _t_2 = __builtin.getAsyncIterator(_t_1);
      {
        let _iter_tmp = await _t_2.next();
        while (!_iter_tmp.done) {
          _t_3 = _iter_tmp.value;
          _t_4 = _t_3[0];
          _t_5 = _t_3[1];
          _t_6 = _t_5.__response;
          _t_7 = _t_5.compound;
          if (_t_7) {
            _t_8 = _t_7.nestedCompound;
            if (_t_8) {
              _t_9 = _t_8.p1;
              _t_10 = _t_8.p2;
            } else {

            }
            _t_11 = _t_7.p3;
          } else {

          }
          _t_12 = _t_5.p4;
          _t_13 = _t_5.name;
          _t_14 = _t_5.description;
          _t_15 = _t_5.image;
          try {
            _t_16 = {};
            _t_16.status = _t_9;
            await __builtin.drainAction(__env.invokeAction("com.twitter", { }, "post", _t_16));
          } catch(_exc_) {
            __env.reportError("Failed to invoke action", _exc_);
          }
          _iter_tmp = await _t_2.next();
        }
      }
    } catch(_exc_) {
      __env.reportError("Failed to invoke query", _exc_);
    }
  } finally {
    await __env.exitProcedure(0, null);
  }`]],

    // 70 monitor of that stuff
    [`monitor(@org.thingpedia.test.compounds_and_inheritance.foo()) => notify;`,
    [`"use strict";
  let _t_0;
  let _t_1;
  let _t_2;
  let _t_3;
  let _t_4;
  let _t_5;
  let _t_6;
  let _t_7;
  let _t_8;
  let _t_9;
  let _t_10;
  let _t_11;
  let _t_12;
  let _t_13;
  let _t_14;
  let _t_15;
  let _t_16;
  let _t_17;
  _t_0 = await __env.readState(0);
  try {
    _t_1 = {};
    _t_2 = await __env.invokeMonitor("org.thingpedia.test.compounds_and_inheritance", { }, "foo", _t_1, { projection: ["compound", "p4", "compound.nestedCompound", "compound.nestedCompound.p1", "compound.nestedCompound.p2", "compound.p3", "name", "description", "image"] });
    {
      let _iter_tmp = await _t_2.next();
      while (!_iter_tmp.done) {
        _t_3 = _iter_tmp.value;
        _t_4 = _t_3[0];
        _t_5 = _t_3[1];
        _t_6 = _t_5.__response;
        _t_7 = _t_5.compound;
        if (_t_7) {
          _t_8 = _t_7.nestedCompound;
          if (_t_8) {
            _t_9 = _t_8.p1;
            _t_10 = _t_8.p2;
          } else {

          }
          _t_11 = _t_7.p3;
        } else {

        }
        _t_12 = _t_5.p4;
        _t_13 = _t_5.name;
        _t_14 = _t_5.description;
        _t_15 = _t_5.image;
        _t_16 = __builtin.isNewTuple(_t_0, _t_5, ["compound", "p4", "name", "description", "image"]);
        _t_17 = __builtin.addTuple(_t_0, _t_5);
        await __env.writeState(0, _t_17);
        _t_0 = _t_17;
        if (_t_16) {
          try {
            await __env.output(String(_t_4), _t_5);
          } catch(_exc_) {
            __env.reportError("Failed to invoke action", _exc_);
          }
        } else {

        }
        _iter_tmp = await _t_2.next();
      }
    }
  } catch(_exc_) {
    __env.reportError("Failed to invoke trigger", _exc_);
  }`]],

    // 71 filter() computer operator
    [`now => [review filter reviewRating.ratingValue >= 0] of @org.schema.restaurant() => notify;`,
    [`"use strict";
  let _t_0;
  let _t_1;
  let _t_2;
  let _t_3;
  let _t_4;
  let _t_5;
  let _t_6;
  let _t_7;
  let _t_8;
  let _t_9;
  let _t_10;
  let _t_11;
  let _t_12;
  let _t_13;
  let _t_14;
  let _t_15;
  let _t_16;
  let _t_17;
  let _t_18;
  let _t_19;
  let _t_20;
  let _t_21;
  let _t_22;
  let _t_23;
  let _t_24;
  let _t_25;
  let _t_26;
  let _t_27;
  let _t_28;
  let _t_29;
  let _t_30;
  let _t_31;
  let _t_32;
  let _t_33;
  let _t_34;
  let _t_35;
  let _t_36;
  await __env.enterProcedure(0, null);
  try {
    try {
      _t_0 = {};
<<<<<<< HEAD
      _t_1 = await __env.invokeQuery("org.schema", { }, "restaurant", _t_0, { projection: ["review"] });
      _t_2 = _t_1[Symbol.iterator]();
=======
      _t_1 = await __env.invokeQuery("org.schema", { }, "restaurant", _t_0, { projection: ["name", "serveCuisine", "priceRange", "openingHours", "address", "aggregateRating", "review", "telephone", "brand", "address.addressCountry", "address.addressRegion", "address.postalCode", "address.streetAddress", "address.addressLocality", "aggregateRating.ratingValue", "aggregateRating.reviewCount", "brand.name", "description", "image", "geo"] });
      _t_2 = __builtin.getAsyncIterator(_t_1);
>>>>>>> a3eb276c
      {
        let _iter_tmp = await _t_2.next();
        while (!_iter_tmp.done) {
          _t_3 = _iter_tmp.value;
          _t_4 = _t_3[0];
          _t_5 = _t_3[1];
          _t_6 = _t_5.__response;
          _t_7 = _t_5.name;
          _t_8 = _t_5.serveCuisine;
          _t_9 = _t_5.priceRange;
          _t_10 = _t_5.openingHours;
          _t_11 = _t_5.address;
          if (_t_11) {
            _t_12 = _t_11.addressCountry;
            _t_13 = _t_11.addressRegion;
            _t_14 = _t_11.postalCode;
            _t_15 = _t_11.streetAddress;
            _t_16 = _t_11.addressLocality;
          } else {

          }
          _t_17 = _t_5.aggregateRating;
          if (_t_17) {
            _t_18 = _t_17.ratingValue;
            _t_19 = _t_17.reviewCount;
          } else {

          }
          _t_20 = _t_5.review;
          _t_21 = _t_5.telephone;
          _t_22 = _t_5.brand;
          if (_t_22) {
            _t_23 = _t_22.name;
          } else {

          }
          _t_24 = _t_5.description;
          _t_25 = _t_5.image;
          _t_26 = _t_5.geo;
          _t_27 = _t_20.filter((_t_28) => {
            _t_29 = _t_28.reviewRating;
            if (_t_29) {
              _t_30 = _t_29.ratingValue;
            } else {

            }
            _t_31 = _t_28.datePublished;
            _t_32 = _t_28.description;
            _t_33 = _t_28.author;
            _t_35 = 0;
            _t_34 = _t_30 >= _t_35;
            return _t_34;
          });
          _t_5.review = _t_27;
          _t_36 = {};
          _t_36.review = _t_27;
          try {
            await __env.output(String(_t_4), _t_36);
          } catch(_exc_) {
            __env.reportError("Failed to invoke action", _exc_);
          }
          _iter_tmp = await _t_2.next();
        }
      }
    } catch(_exc_) {
      __env.reportError("Failed to invoke query", _exc_);
    }
  } finally {
    await __env.exitProcedure(0, null);
  }`]],

    // 72 aggregate fitler
    [`now => @org.schema.restaurant(), count(review filter reviewRating.ratingValue >= 0) >= 0 => notify;`,
    [`"use strict";
  let _t_0;
  let _t_1;
  let _t_2;
  let _t_3;
  let _t_4;
  let _t_5;
  let _t_6;
  let _t_7;
  let _t_8;
  let _t_9;
  let _t_10;
  let _t_11;
  let _t_12;
  let _t_13;
  let _t_14;
  let _t_15;
  let _t_16;
  let _t_17;
  let _t_18;
  let _t_19;
  let _t_20;
  let _t_21;
  let _t_22;
  let _t_23;
  let _t_24;
  let _t_25;
  let _t_26;
  let _t_27;
  let _t_28;
  let _t_29;
  let _t_30;
  let _t_31;
  let _t_32;
  let _t_33;
  let _t_34;
  let _t_35;
  let _t_36;
  let _t_37;
  let _t_38;
  await __env.enterProcedure(0, null);
  try {
    try {
      _t_0 = {};
      _t_1 = await __env.invokeQuery("org.schema", { }, "restaurant", _t_0, { projection: ["name", "serveCuisine", "priceRange", "openingHours", "address", "aggregateRating", "review", "telephone", "brand", "address.addressCountry", "address.addressRegion", "address.postalCode", "address.streetAddress", "address.addressLocality", "aggregateRating.ratingValue", "aggregateRating.reviewCount", "brand.name", "description", "image", "geo"] });
      _t_2 = __builtin.getAsyncIterator(_t_1);
      {
        let _iter_tmp = await _t_2.next();
        while (!_iter_tmp.done) {
          _t_3 = _iter_tmp.value;
          _t_4 = _t_3[0];
          _t_5 = _t_3[1];
          _t_6 = _t_5.__response;
          _t_7 = _t_5.name;
          _t_8 = _t_5.serveCuisine;
          _t_9 = _t_5.priceRange;
          _t_10 = _t_5.openingHours;
          _t_11 = _t_5.address;
          if (_t_11) {
            _t_12 = _t_11.addressCountry;
            _t_13 = _t_11.addressRegion;
            _t_14 = _t_11.postalCode;
            _t_15 = _t_11.streetAddress;
            _t_16 = _t_11.addressLocality;
          } else {

          }
          _t_17 = _t_5.aggregateRating;
          if (_t_17) {
            _t_18 = _t_17.ratingValue;
            _t_19 = _t_17.reviewCount;
          } else {

          }
          _t_20 = _t_5.review;
          _t_21 = _t_5.telephone;
          _t_22 = _t_5.brand;
          if (_t_22) {
            _t_23 = _t_22.name;
          } else {

          }
          _t_24 = _t_5.description;
          _t_25 = _t_5.image;
          _t_26 = _t_5.geo;
          _t_28 = _t_20.filter((_t_29) => {
            _t_30 = _t_29.reviewRating;
            if (_t_30) {
              _t_31 = _t_30.ratingValue;
            } else {

            }
            _t_32 = _t_29.datePublished;
            _t_33 = _t_29.description;
            _t_34 = _t_29.author;
            _t_36 = 0;
            _t_35 = _t_31 >= _t_36;
            return _t_35;
          });
          _t_37 = __builtin.count(_t_28);
          _t_38 = 0;
          _t_27 = _t_37 >= _t_38;
          if (_t_27) {
            try {
              await __env.output(String(_t_4), _t_5);
            } catch(_exc_) {
              __env.reportError("Failed to invoke action", _exc_);
            }
          } else {

          }
          _iter_tmp = await _t_2.next();
        }
      }
    } catch(_exc_) {
      __env.reportError("Failed to invoke query", _exc_);
    }
  } finally {
    await __env.exitProcedure(0, null);
  }`]],

    // 73 distance operator
    [`now => [distance(geo, new Location(90,0,"north pole"))] of @org.schema.place() => notify;`,
    [`"use strict";
  let _t_0;
  let _t_1;
  let _t_2;
  let _t_3;
  let _t_4;
  let _t_5;
  let _t_6;
  let _t_7;
  let _t_8;
  let _t_9;
  let _t_10;
  let _t_11;
  let _t_12;
  let _t_13;
  let _t_14;
  let _t_15;
  let _t_16;
  let _t_17;
  let _t_18;
  let _t_19;
  await __env.enterProcedure(0, null);
  try {
    try {
      _t_0 = {};
<<<<<<< HEAD
      _t_1 = await __env.invokeQuery("org.schema", { }, "place", _t_0, { projection: ["distance", "geo"] });
      _t_2 = _t_1[Symbol.iterator]();
=======
      _t_1 = await __env.invokeQuery("org.schema", { }, "place", _t_0, { projection: ["address", "geo", "address.addressCountry", "address.addressRegion", "address.postalCode", "address.streetAddress", "address.addressLocality", "name", "description", "image", "distance"] });
      _t_2 = __builtin.getAsyncIterator(_t_1);
>>>>>>> a3eb276c
      {
        let _iter_tmp = await _t_2.next();
        while (!_iter_tmp.done) {
          _t_3 = _iter_tmp.value;
          _t_4 = _t_3[0];
          _t_5 = _t_3[1];
          _t_6 = _t_5.__response;
          _t_7 = _t_5.address;
          if (_t_7) {
            _t_8 = _t_7.addressCountry;
            _t_9 = _t_7.addressRegion;
            _t_10 = _t_7.postalCode;
            _t_11 = _t_7.streetAddress;
            _t_12 = _t_7.addressLocality;
          } else {

          }
          _t_13 = _t_5.geo;
          _t_14 = _t_5.name;
          _t_15 = _t_5.description;
          _t_16 = _t_5.image;
          _t_17 = new __builtin.Location(90, 0, "north pole");
          _t_18 = __builtin.distance(_t_13, _t_17);
          _t_5.distance = _t_18;
          _t_19 = {};
          _t_19.distance = _t_18;
          try {
            await __env.output(String(_t_4), _t_19);
          } catch(_exc_) {
            __env.reportError("Failed to invoke action", _exc_);
          }
          _iter_tmp = await _t_2.next();
        }
      }
    } catch(_exc_) {
      __env.reportError("Failed to invoke query", _exc_);
    }
  } finally {
    await __env.exitProcedure(0, null);
  }`]],

    // 74 Test screen selection as a context
    [`now => @com.twitter.post(status=$context.selection: String);`,
    [`"use strict";
  let _t_0;
  let _t_1;
  await __env.enterProcedure(0, null);
  try {
    try {
      _t_0 = {};
      _t_1 = await __env.loadContext("selection", "String");
      _t_0.status = _t_1;
      await __builtin.drainAction(__env.invokeAction("com.twitter", { }, "post", _t_0));
    } catch(_exc_) {
      __env.reportError("Failed to invoke action", _exc_);
    }
  } finally {
    await __env.exitProcedure(0, null);
  }`]],

    // 75 Test device selector
    [`now => @light-bulb(name="bedroom").set_power(power=enum(on));`,
    [`"use strict";
  let _t_0;
  let _t_1;
  await __env.enterProcedure(0, null);
  try {
    try {
      _t_0 = {};
      _t_1 = "on";
      _t_0.power = _t_1;
      await __builtin.drainAction(__env.invokeAction("light-bulb", { name: "bedroom", }, "set_power", _t_0));
    } catch(_exc_) {
      __env.reportError("Failed to invoke action", _exc_);
    }
  } finally {
    await __env.exitProcedure(0, null);
  }`]],

    // 76 Test device selector (with explicit all)
    [`now => @light-bulb(name="bedroom", all=true).set_power(power=enum(on));`,
    [`"use strict";
  let _t_0;
  let _t_1;
  await __env.enterProcedure(0, null);
  try {
    try {
      _t_0 = {};
      _t_1 = "on";
      _t_0.power = _t_1;
      await __builtin.drainAction(__env.invokeAction("light-bulb", { name: "bedroom", }, "set_power", _t_0));
    } catch(_exc_) {
      __env.reportError("Failed to invoke action", _exc_);
    }
  } finally {
    await __env.exitProcedure(0, null);
  }`]],

    // 77 computation (+)
    [`now => [("Author: " + author)] of @com.twitter.home_timeline() => notify;`,
    [`"use strict";
  let _t_0;
  let _t_1;
  let _t_2;
  let _t_3;
  let _t_4;
  let _t_5;
  let _t_6;
  let _t_7;
  let _t_8;
  let _t_9;
  let _t_10;
  let _t_11;
  let _t_12;
  let _t_13;
  let _t_14;
  let _t_15;
  await __env.enterProcedure(0, null);
  try {
    try {
      _t_0 = {};
<<<<<<< HEAD
      _t_1 = await __env.invokeQuery("com.twitter", { }, "home_timeline", _t_0, { projection: ["result", "author"] });
      _t_2 = _t_1[Symbol.iterator]();
=======
      _t_1 = await __env.invokeQuery("com.twitter", { }, "home_timeline", _t_0, { projection: ["text", "hashtags", "urls", "author", "in_reply_to", "tweet_id", "result"] });
      _t_2 = __builtin.getAsyncIterator(_t_1);
>>>>>>> a3eb276c
      {
        let _iter_tmp = await _t_2.next();
        while (!_iter_tmp.done) {
          _t_3 = _iter_tmp.value;
          _t_4 = _t_3[0];
          _t_5 = _t_3[1];
          _t_6 = _t_5.__response;
          _t_7 = _t_5.text;
          _t_8 = _t_5.hashtags;
          _t_9 = _t_5.urls;
          _t_10 = _t_5.author;
          _t_11 = _t_5.in_reply_to;
          _t_12 = _t_5.tweet_id;
          _t_13 = "Author: ";
          _t_14 = _t_13 + _t_10;
          _t_5.result = _t_14;
          _t_15 = {};
          _t_15.result = _t_14;
          try {
            await __env.output(String(_t_4), _t_15);
          } catch(_exc_) {
            __env.reportError("Failed to invoke action", _exc_);
          }
          _iter_tmp = await _t_2.next();
        }
      }
    } catch(_exc_) {
      __env.reportError("Failed to invoke query", _exc_);
    }
  } finally {
    await __env.exitProcedure(0, null);
  }`]],

    // 78 computation (-)
    [`now => [(file_size - 1GiB)] of @com.google.drive.list_drive_files() => notify;`,
    [`"use strict";
  let _t_0;
  let _t_1;
  let _t_2;
  let _t_3;
  let _t_4;
  let _t_5;
  let _t_6;
  let _t_7;
  let _t_8;
  let _t_9;
  let _t_10;
  let _t_11;
  let _t_12;
  let _t_13;
  let _t_14;
  let _t_15;
  let _t_16;
  let _t_17;
  let _t_18;
  let _t_19;
  let _t_20;
  await __env.enterProcedure(0, null);
  try {
    try {
      _t_0 = {};
<<<<<<< HEAD
      _t_1 = await __env.invokeQuery("com.google.drive", { }, "list_drive_files", _t_0, { projection: ["result", "file_size"] });
      _t_2 = _t_1[Symbol.iterator]();
=======
      _t_1 = await __env.invokeQuery("com.google.drive", { }, "list_drive_files", _t_0, { projection: ["file_id", "file_name", "mime_type", "description", "starred", "created_time", "modified_time", "file_size", "order_by", "last_modified_by", "link", "result"] });
      _t_2 = __builtin.getAsyncIterator(_t_1);
>>>>>>> a3eb276c
      {
        let _iter_tmp = await _t_2.next();
        while (!_iter_tmp.done) {
          _t_3 = _iter_tmp.value;
          _t_4 = _t_3[0];
          _t_5 = _t_3[1];
          _t_6 = _t_5.order_by;
          _t_7 = _t_5.__response;
          _t_8 = _t_5.file_id;
          _t_9 = _t_5.file_name;
          _t_10 = _t_5.mime_type;
          _t_11 = _t_5.description;
          _t_12 = _t_5.starred;
          _t_13 = _t_5.created_time;
          _t_14 = _t_5.modified_time;
          _t_15 = _t_5.file_size;
          _t_16 = _t_5.last_modified_by;
          _t_17 = _t_5.link;
          _t_18 = 1073741824;
          _t_19 = _t_15 - _t_18;
          _t_5.result = _t_19;
          _t_20 = {};
          _t_20.result = _t_19;
          try {
            await __env.output(String(_t_4), _t_20);
          } catch(_exc_) {
            __env.reportError("Failed to invoke action", _exc_);
          }
          _iter_tmp = await _t_2.next();
        }
      }
    } catch(_exc_) {
      __env.reportError("Failed to invoke query", _exc_);
    }
  } finally {
    await __env.exitProcedure(0, null);
  }`]],

    // 79 date
    [`now => @org.thingpedia.weather.sunrise(location=new Location(90, 0, "north pole"), date=new Date("2020-01-04T18:08:20.451Z")) => notify;`,
    [`"use strict";
  let _t_0;
  let _t_1;
  let _t_2;
  let _t_3;
  let _t_4;
  let _t_5;
  let _t_6;
  let _t_7;
  let _t_8;
  let _t_9;
  let _t_10;
  await __env.enterProcedure(0, null);
  try {
    try {
      _t_0 = {};
      _t_1 = new Date(XNOWX);
      _t_0.date = _t_1;
      _t_2 = new __builtin.Location(90, 0, "north pole");
      _t_0.location = _t_2;
      _t_3 = await __env.invokeQuery("org.thingpedia.weather", { }, "sunrise", _t_0, { projection: ["sunrise_time", "sunset_time"] });
      _t_4 = __builtin.getAsyncIterator(_t_3);
      {
        let _iter_tmp = await _t_4.next();
        while (!_iter_tmp.done) {
          _t_5 = _iter_tmp.value;
          _t_6 = _t_5[0];
          _t_7 = _t_5[1];
          _t_8 = _t_7.__response;
          _t_9 = _t_7.sunrise_time;
          _t_10 = _t_7.sunset_time;
          try {
            await __env.output(String(_t_6), _t_7);
          } catch(_exc_) {
            __env.reportError("Failed to invoke action", _exc_);
          }
          _iter_tmp = await _t_4.next();
        }
      }
    } catch(_exc_) {
      __env.reportError("Failed to invoke query", _exc_);
    }
  } finally {
    await __env.exitProcedure(0, null);
  }`]],

    // 80 computed date (+)
    [`now => @org.thingpedia.weather.sunrise(location=new Location(90, 0, "north pole"), date=new Date("2020-01-04T18:08:20.451Z") + 7min) => notify;`,
    [`"use strict";
  let _t_0;
  let _t_1;
  let _t_2;
  let _t_3;
  let _t_4;
  let _t_5;
  let _t_6;
  let _t_7;
  let _t_8;
  let _t_9;
  let _t_10;
  let _t_11;
  let _t_12;
  await __env.enterProcedure(0, null);
  try {
    try {
      _t_0 = {};
      _t_1 = new Date(XNOWX);
      _t_2 = 420000;
      _t_3 = __builtin.dateAdd(_t_1, _t_2);
      _t_0.date = _t_3;
      _t_4 = new __builtin.Location(90, 0, "north pole");
      _t_0.location = _t_4;
      _t_5 = await __env.invokeQuery("org.thingpedia.weather", { }, "sunrise", _t_0, { projection: ["sunrise_time", "sunset_time"] });
      _t_6 = __builtin.getAsyncIterator(_t_5);
      {
        let _iter_tmp = await _t_6.next();
        while (!_iter_tmp.done) {
          _t_7 = _iter_tmp.value;
          _t_8 = _t_7[0];
          _t_9 = _t_7[1];
          _t_10 = _t_9.__response;
          _t_11 = _t_9.sunrise_time;
          _t_12 = _t_9.sunset_time;
          try {
            await __env.output(String(_t_8), _t_9);
          } catch(_exc_) {
            __env.reportError("Failed to invoke action", _exc_);
          }
          _iter_tmp = await _t_6.next();
        }
      }
    } catch(_exc_) {
      __env.reportError("Failed to invoke query", _exc_);
    }
  } finally {
    await __env.exitProcedure(0, null);
  }`]],

    // 81 computed date (-)
    [`now => @org.thingpedia.weather.sunrise(location=new Location(90, 0, "north pole"), date=new Date("2020-01-04T18:08:20.451Z") - 7min) => notify;`,
    [`"use strict";
  let _t_0;
  let _t_1;
  let _t_2;
  let _t_3;
  let _t_4;
  let _t_5;
  let _t_6;
  let _t_7;
  let _t_8;
  let _t_9;
  let _t_10;
  let _t_11;
  let _t_12;
  await __env.enterProcedure(0, null);
  try {
    try {
      _t_0 = {};
      _t_1 = new Date(XNOWX);
      _t_2 = 420000;
      _t_3 = __builtin.dateSub(_t_1, _t_2);
      _t_0.date = _t_3;
      _t_4 = new __builtin.Location(90, 0, "north pole");
      _t_0.location = _t_4;
      _t_5 = await __env.invokeQuery("org.thingpedia.weather", { }, "sunrise", _t_0, { projection: ["sunrise_time", "sunset_time"] });
      _t_6 = __builtin.getAsyncIterator(_t_5);
      {
        let _iter_tmp = await _t_6.next();
        while (!_iter_tmp.done) {
          _t_7 = _iter_tmp.value;
          _t_8 = _t_7[0];
          _t_9 = _t_7[1];
          _t_10 = _t_9.__response;
          _t_11 = _t_9.sunrise_time;
          _t_12 = _t_9.sunset_time;
          try {
            await __env.output(String(_t_8), _t_9);
          } catch(_exc_) {
            __env.reportError("Failed to invoke action", _exc_);
          }
          _iter_tmp = await _t_6.next();
        }
      }
    } catch(_exc_) {
      __env.reportError("Failed to invoke query", _exc_);
    }
  } finally {
    await __env.exitProcedure(0, null);
  }`]],

    // 82 compilation bug
    [`now => sort(distance(geo, new Location(13, 13)) asc of @com.yelp.restaurant())[1] => notify;`,
    [`"use strict";
  let _t_0;
  let _t_1;
  let _t_2;
  let _t_3;
  let _t_4;
  let _t_5;
  let _t_6;
  let _t_7;
  let _t_8;
  let _t_9;
  let _t_10;
  let _t_11;
  let _t_12;
  let _t_13;
  let _t_14;
  let _t_15;
  let _t_16;
  let _t_17;
  let _t_18;
  let _t_19;
  let _t_20;
  let _t_21;
  let _t_22;
  let _t_23;
  let _t_24;
  let _t_25;
  let _t_26;
  let _t_27;
  let _t_28;
  let _t_29;
  let _t_30;
  let _t_31;
  let _t_32;
  let _t_33;
  let _t_34;
  let _t_35;
  let _t_36;
  await __env.enterProcedure(0, null);
  try {
    _t_0 = false;
    _t_1 = Infinity;
    try {
      _t_4 = {};
      _t_5 = await __env.invokeQuery("com.yelp", { }, "restaurant", _t_4, { projection: ["id", "link", "rating", "cuisines", "geo", "image_url"], sort: ["distance", "asc"], limit: 1 });
      _t_6 = __builtin.getAsyncIterator(_t_5);
      {
        let _iter_tmp = await _t_6.next();
        while (!_iter_tmp.done) {
          _t_7 = _iter_tmp.value;
          _t_8 = _t_7[0];
          _t_9 = _t_7[1];
          _t_10 = _t_9.__response;
          _t_11 = _t_9.id;
          _t_12 = _t_9.image_url;
          _t_13 = _t_9.link;
          _t_14 = _t_9.cuisines;
          _t_15 = _t_9.price;
          _t_16 = _t_9.rating;
          _t_17 = _t_9.reviewCount;
          _t_18 = _t_9.geo;
          _t_19 = _t_9.phone;
          _t_20 = _t_9.openingHours;
          _t_21 = new __builtin.Location(13, 13, null);
          _t_22 = __builtin.distance(_t_18, _t_21);
          _t_9.distance = _t_22;
          _t_23 = _t_1 > _t_22;
          if (_t_23) {
            _t_1 = _t_22;
            _t_2 = _t_9;
            _t_3 = _t_8;
            _t_0 = true;
          } else {

          }
          _iter_tmp = await _t_6.next();
        }
      }
    } catch(_exc_) {
      __env.reportError("Failed to invoke query", _exc_);
    }
    if (_t_0) {
      _t_24 = _t_2.__response;
      _t_25 = _t_2.id;
      _t_26 = _t_2.image_url;
      _t_27 = _t_2.link;
      _t_28 = _t_2.cuisines;
      _t_29 = _t_2.price;
      _t_30 = _t_2.rating;
      _t_31 = _t_2.reviewCount;
      _t_32 = _t_2.geo;
      _t_33 = _t_2.phone;
      _t_34 = _t_2.openingHours;
      _t_35 = _t_2.distance;
      _t_36 = {};
      _t_36.id = _t_25;
      _t_36.link = _t_27;
      _t_36.rating = _t_30;
      _t_36.cuisines = _t_28;
      _t_36.geo = _t_32;
      _t_36.image_url = _t_26;
      try {
        await __env.output(String(_t_3), _t_36);
      } catch(_exc_) {
        __env.reportError("Failed to invoke action", _exc_);
      }
    } else {

    }
  } finally {
    await __env.exitProcedure(0, null);
  }`]],

    // 83 compiler bug
    [`now => count(@com.yelp.restaurant()) => notify;`,
    [`"use strict";
  let _t_0;
  let _t_1;
  let _t_2;
  let _t_3;
  let _t_4;
  let _t_5;
  let _t_6;
  let _t_7;
  let _t_8;
  let _t_9;
  let _t_10;
  let _t_11;
  let _t_12;
  let _t_13;
  let _t_14;
  let _t_15;
  let _t_16;
  let _t_17;
  let _t_18;
  let _t_19;
  let _t_20;
  let _t_21;
  await __env.enterProcedure(0, null);
  try {
    _t_0 = 0;
    try {
      _t_1 = {};
      _t_2 = await __env.invokeQuery("com.yelp", { }, "restaurant", _t_1, { projection: [] });
      _t_3 = __builtin.getAsyncIterator(_t_2);
      {
        let _iter_tmp = await _t_3.next();
        while (!_iter_tmp.done) {
          _t_4 = _iter_tmp.value;
          _t_5 = _t_4[0];
          _t_6 = _t_4[1];
          _t_7 = _t_6.__response;
          _t_8 = _t_6.id;
          _t_9 = _t_6.image_url;
          _t_10 = _t_6.link;
          _t_11 = _t_6.cuisines;
          _t_12 = _t_6.price;
          _t_13 = _t_6.rating;
          _t_14 = _t_6.reviewCount;
          _t_15 = _t_6.geo;
          _t_16 = _t_6.phone;
          _t_17 = _t_6.openingHours;
          _t_18 = 1;
          _t_0 = _t_0 + _t_18;
          _iter_tmp = await _t_3.next();
        }
      }
    } catch(_exc_) {
      __env.reportError("Failed to invoke query", _exc_);
    }
    _t_20 = "count";
    _t_19 = __builtin.aggregateOutputType(_t_20, _t_5);
    _t_21 = {};
    _t_21.count = _t_0;
    try {
      await __env.output(String(_t_19), _t_21);
    } catch(_exc_) {
      __env.reportError("Failed to invoke action", _exc_);
    }
  } finally {
    await __env.exitProcedure(0, null);
  }`]],

    // 84 projection
    [`now => [rating] of @com.yelp.restaurant();`,
    [`"use strict";
  let _t_0;
  let _t_1;
  let _t_2;
  let _t_3;
  let _t_4;
  let _t_5;
  let _t_6;
  let _t_7;
  let _t_8;
  let _t_9;
  let _t_10;
  let _t_11;
  let _t_12;
  let _t_13;
  let _t_14;
  let _t_15;
  let _t_16;
  let _t_17;
  await __env.enterProcedure(0, null);
  try {
    try {
      _t_0 = {};
      _t_1 = await __env.invokeQuery("com.yelp", { }, "restaurant", _t_0, { projection: ["id", "rating"] });
      _t_2 = __builtin.getAsyncIterator(_t_1);
      {
        let _iter_tmp = await _t_2.next();
        while (!_iter_tmp.done) {
          _t_3 = _iter_tmp.value;
          _t_4 = _t_3[0];
          _t_5 = _t_3[1];
          _t_6 = _t_5.__response;
          _t_7 = _t_5.id;
          _t_8 = _t_5.image_url;
          _t_9 = _t_5.link;
          _t_10 = _t_5.cuisines;
          _t_11 = _t_5.price;
          _t_12 = _t_5.rating;
          _t_13 = _t_5.reviewCount;
          _t_14 = _t_5.geo;
          _t_15 = _t_5.phone;
          _t_16 = _t_5.openingHours;
          _t_17 = {};
          _t_17.id = _t_7;
          _t_17.rating = _t_12;
          try {
            await __env.output(String(_t_4), _t_17);
          } catch(_exc_) {
            __env.reportError("Failed to invoke action", _exc_);
          }
          _iter_tmp = await _t_2.next();
        }
      }
    } catch(_exc_) {
      __env.reportError("Failed to invoke query", _exc_);
    }
  } finally {
    await __env.exitProcedure(0, null);
  }`]],

    // 85 dontcare
    [`now => (@com.yelp.restaurant()), true(cuisines) => notify;`,
    [`"use strict";
  let _t_0;
  let _t_1;
  let _t_2;
  let _t_3;
  let _t_4;
  let _t_5;
  let _t_6;
  let _t_7;
  let _t_8;
  let _t_9;
  let _t_10;
  let _t_11;
  let _t_12;
  let _t_13;
  let _t_14;
  let _t_15;
  let _t_16;
  let _t_17;
  let _t_18;
  await __env.enterProcedure(0, null);
  try {
    try {
      _t_0 = {};
      _t_1 = await __env.invokeQuery("com.yelp", { }, "restaurant", _t_0, { projection: ["id", "link", "rating", "cuisines", "geo", "image_url"] });
      _t_2 = __builtin.getAsyncIterator(_t_1);
      {
        let _iter_tmp = await _t_2.next();
        while (!_iter_tmp.done) {
          _t_3 = _iter_tmp.value;
          _t_4 = _t_3[0];
          _t_5 = _t_3[1];
          _t_6 = _t_5.__response;
          _t_7 = _t_5.id;
          _t_8 = _t_5.image_url;
          _t_9 = _t_5.link;
          _t_10 = _t_5.cuisines;
          _t_11 = _t_5.price;
          _t_12 = _t_5.rating;
          _t_13 = _t_5.reviewCount;
          _t_14 = _t_5.geo;
          _t_15 = _t_5.phone;
          _t_16 = _t_5.openingHours;
          _t_17 = true;
          if (_t_17) {
            _t_18 = {};
            _t_18.id = _t_7;
            _t_18.link = _t_9;
            _t_18.rating = _t_12;
            _t_18.cuisines = _t_10;
            _t_18.geo = _t_14;
            _t_18.image_url = _t_8;
            try {
              await __env.output(String(_t_4), _t_18);
            } catch(_exc_) {
              __env.reportError("Failed to invoke action", _exc_);
            }
          } else {

          }
          _iter_tmp = await _t_2.next();
        }
      }
    } catch(_exc_) {
      __env.reportError("Failed to invoke query", _exc_);
    }
  } finally {
    await __env.exitProcedure(0, null);
  }`]],

    // 86
    [`now => [count(cuisines)] of (@com.yelp.restaurant()) => notify;`,
    [`"use strict";
  let _t_0;
  let _t_1;
  let _t_2;
  let _t_3;
  let _t_4;
  let _t_5;
  let _t_6;
  let _t_7;
  let _t_8;
  let _t_9;
  let _t_10;
  let _t_11;
  let _t_12;
  let _t_13;
  let _t_14;
  let _t_15;
  let _t_16;
  let _t_17;
  let _t_18;
  await __env.enterProcedure(0, null);
  try {
    try {
      _t_0 = {};
      _t_1 = await __env.invokeQuery("com.yelp", { }, "restaurant", _t_0, { projection: ["id", "count", "cuisines"] });
      _t_2 = __builtin.getAsyncIterator(_t_1);
      {
        let _iter_tmp = await _t_2.next();
        while (!_iter_tmp.done) {
          _t_3 = _iter_tmp.value;
          _t_4 = _t_3[0];
          _t_5 = _t_3[1];
          _t_6 = _t_5.__response;
          _t_7 = _t_5.id;
          _t_8 = _t_5.image_url;
          _t_9 = _t_5.link;
          _t_10 = _t_5.cuisines;
          _t_11 = _t_5.price;
          _t_12 = _t_5.rating;
          _t_13 = _t_5.reviewCount;
          _t_14 = _t_5.geo;
          _t_15 = _t_5.phone;
          _t_16 = _t_5.openingHours;
          _t_17 = __builtin.count(_t_10);
          _t_5.count = _t_17;
          _t_18 = {};
          _t_18.id = _t_7;
          _t_18.count = _t_17;
          try {
            await __env.output(String(_t_4), _t_18);
          } catch(_exc_) {
            __env.reportError("Failed to invoke action", _exc_);
          }
          _iter_tmp = await _t_2.next();
        }
      }
    } catch(_exc_) {
      __env.reportError("Failed to invoke query", _exc_);
    }
  } finally {
    await __env.exitProcedure(0, null);
  }`]],

    // 87
    // function with result, called from assignment
    [`
    function cat_and_twitter() {
      let cat = @com.thecatapi.get();
      // FIXME
      //now => cat() => @com.twitter.post_picture(picture_url=picture_url, caption="cat");
      now => cat() => notify;
      @com.twitter.post_picture(picture_url="http://foo", caption="cat");
    }
    // FIXME this does not work for some reason
    //let cat2 = cat_and_twitter();
    //now => cat2() => notify;
    @com.thecatapi.get();
    `,
    [`"use strict";
  let _t_0;
  let _t_1;
  let _t_2;
  let _t_3;
  let _t_4;
  let _t_5;
  let _t_6;
  let _t_7;
  let _t_8;
  let _t_9;
  let _t_10;
  let _t_11;
  let _t_12;
  let _t_13;
  let _t_14;
  let _t_15;
  let _t_16;
  let _t_17;
  let _t_18;
  let _t_19;
  let _t_20;
  let _t_21;
  let _t_22;
  let _t_23;
  await __env.enterProcedure(0, "cat_and_twitter");
  try {
    _t_0 = new Array(0);
    try {
      _t_1 = {};
<<<<<<< HEAD
      _t_2 = await __env.invokeQuery("com.thecatapi", { }, "get", _t_1, { projection: ["image_id", "picture_url", "link"] });
      _t_3 = _t_2[Symbol.iterator]();
=======
      _t_2 = await __env.invokeQuery("com.thecatapi", { }, "get", _t_1, { projection: ["image_id", "count", "picture_url", "link"] });
      _t_3 = __builtin.getAsyncIterator(_t_2);
>>>>>>> a3eb276c
      {
        let _iter_tmp = await _t_3.next();
        while (!_iter_tmp.done) {
          _t_4 = _iter_tmp.value;
          _t_5 = _t_4[0];
          _t_6 = _t_4[1];
          _t_7 = _t_6.count;
          _t_8 = _t_6.__response;
          _t_9 = _t_6.image_id;
          _t_10 = _t_6.picture_url;
          _t_11 = _t_6.link;
          _t_12 = new Array(2);
          _t_12[0] = _t_5;
          _t_12[1] = _t_6;
          _t_0.push(_t_12);
          _iter_tmp = await _t_3.next();
        }
      }
    } catch(_exc_) {
      __env.reportError("Failed to invoke query", _exc_);
    }
    __env.clearGetCache();
    _t_13 = __builtin.getAsyncIterator(_t_0);
    {
      let _iter_tmp = await _t_13.next();
      while (!_iter_tmp.done) {
        _t_14 = _iter_tmp.value;
        _t_15 = _t_14[0];
        _t_16 = _t_14[1];
        _t_17 = _t_16.__response;
        _t_18 = _t_16.image_id;
        _t_19 = _t_16.picture_url;
        _t_20 = _t_16.link;
        try {
<<<<<<< HEAD
          __emit(_t_15, _t_16);
=======
          _t_21 = {};
          _t_22 = String (_t_19);
          _t_21.picture_url = _t_22;
          _t_23 = "cat";
          _t_21.caption = _t_23;
          await __builtin.drainAction(__env.invokeAction("com.twitter", { }, "post_picture", _t_21));
>>>>>>> a3eb276c
        } catch(_exc_) {
          __env.reportError("Failed to invoke action", _exc_);
        }
        _iter_tmp = await _t_13.next();
      }
    }
    __env.clearGetCache();
<<<<<<< HEAD
    try {
      _t_21 = {};
      _t_22 = "http://foo";
      _t_21.picture_url = _t_22;
      _t_23 = "cat";
      _t_21.caption = _t_23;
      await __env.invokeAction("com.twitter", { }, "post_picture", _t_21);
    } catch(_exc_) {
      __env.reportError("Failed to invoke action", _exc_);
=======
    _t_24 = __builtin.getAsyncIterator(_t_0);
    {
      let _iter_tmp = await _t_24.next();
      while (!_iter_tmp.done) {
        _t_25 = _iter_tmp.value;
        _t_26 = _t_25[0];
        _t_27 = _t_25[1];
        _t_28 = _t_27.__response;
        _t_29 = _t_27.image_id;
        _t_30 = _t_27.picture_url;
        _t_31 = _t_27.link;
        try {
          __emit(_t_26, _t_27);
        } catch(_exc_) {
          __env.reportError("Failed to invoke action", _exc_);
        }
        _iter_tmp = await _t_24.next();
      }
>>>>>>> a3eb276c
    }
  } finally {
    await __env.exitProcedure(0, "cat_and_twitter");
  }`, `"use strict";
  let _t_0;
  let _t_1;
  let _t_2;
  let _t_3;
  let _t_4;
  let _t_5;
  let _t_6;
  let _t_7;
  let _t_8;
  let _t_9;
  let _t_10;
  await __env.enterProcedure(1, null);
  try {
<<<<<<< HEAD
    try {
      _t_0 = {};
      _t_1 = await __env.invokeQuery("com.thecatapi", { }, "get", _t_0, { projection: ["image_id", "picture_url", "link"] });
      _t_2 = _t_1[Symbol.iterator]();
      {
        let _iter_tmp = await _t_2.next();
        while (!_iter_tmp.done) {
          _t_3 = _iter_tmp.value;
          _t_4 = _t_3[0];
          _t_5 = _t_3[1];
          _t_6 = _t_5.count;
          _t_7 = _t_5.__response;
          _t_8 = _t_5.image_id;
          _t_9 = _t_5.picture_url;
          _t_10 = _t_5.link;
          try {
            await __env.output(String(_t_4), _t_5);
          } catch(_exc_) {
            __env.reportError("Failed to invoke action", _exc_);
          }
          _iter_tmp = await _t_2.next();
=======
    _t_0 = new Array(0);
    _t_1 = __scope.cat_and_twitter;
    _t_2 = await __builtin.invokeStreamVarRef(__env, _t_1);
    {
      let _iter_tmp = await _t_2.next();
      while (!_iter_tmp.done) {
        _t_3 = _iter_tmp.value;
        _t_4 = _t_3[0];
        _t_5 = _t_3[1];
        _t_6 = _t_5.__response;
        _t_7 = _t_5.image_id;
        _t_8 = _t_5.picture_url;
        _t_9 = _t_5.link;
        _t_10 = new Array(2);
        _t_10[0] = _t_4;
        _t_10[1] = _t_5;
        _t_0.push(_t_10);
        _iter_tmp = await _t_2.next();
      }
    }
    __env.clearGetCache();
    _t_11 = __builtin.getAsyncIterator(_t_0);
    {
      let _iter_tmp = await _t_11.next();
      while (!_iter_tmp.done) {
        _t_12 = _iter_tmp.value;
        _t_13 = _t_12[0];
        _t_14 = _t_12[1];
        _t_15 = _t_14.__response;
        _t_16 = _t_14.image_id;
        _t_17 = _t_14.picture_url;
        _t_18 = _t_14.link;
        try {
          await __env.output(String(_t_13), _t_14);
        } catch(_exc_) {
          __env.reportError("Failed to invoke action", _exc_);
>>>>>>> a3eb276c
        }
      }
    } catch(_exc_) {
      __env.reportError("Failed to invoke query", _exc_);
    }
  } finally {
    await __env.exitProcedure(1, null);
  }`]],

    // 88
    [`now => sort(count(recipeCategory) asc of @org.schema.full.Recipe())[1] => notify;`,
    [`"use strict";
  let _t_0;
  let _t_1;
  let _t_2;
  let _t_3;
  let _t_4;
  let _t_5;
  let _t_6;
  let _t_7;
  let _t_8;
  let _t_9;
  let _t_10;
  let _t_11;
  let _t_12;
  let _t_13;
  let _t_14;
  let _t_15;
  let _t_16;
  let _t_17;
  let _t_18;
  let _t_19;
  let _t_20;
  let _t_21;
  let _t_22;
  let _t_23;
  let _t_24;
  let _t_25;
  let _t_26;
  let _t_27;
  let _t_28;
  let _t_29;
  let _t_30;
  let _t_31;
  let _t_32;
  let _t_33;
  let _t_34;
  let _t_35;
  let _t_36;
  let _t_37;
  let _t_38;
  let _t_39;
  let _t_40;
  let _t_41;
  let _t_42;
  let _t_43;
  let _t_44;
  let _t_45;
  let _t_46;
  let _t_47;
  let _t_48;
  let _t_49;
  let _t_50;
  let _t_51;
  let _t_52;
  let _t_53;
  let _t_54;
  let _t_55;
  let _t_56;
  let _t_57;
  let _t_58;
  await __env.enterProcedure(0, null);
  try {
    _t_0 = false;
    _t_1 = Infinity;
    try {
      _t_4 = {};
<<<<<<< HEAD
      _t_5 = await __env.invokeQuery("org.schema.full", { }, "Recipe", _t_4, { projection: ["id", "recipeYield", "recipeCategory", "recipeIngredient", "recipeInstructions", "nutrition", "suitableForDiet", "recipeCuisine", "cookTime", "cookingMethod", "nutrition.saturatedFatContent", "nutrition.fatContent", "nutrition.unsaturatedFatContent", "nutrition.sugarContent", "nutrition.cholesterolContent", "nutrition.carbohydrateContent", "nutrition.proteinContent", "nutrition.sodiumContent", "nutrition.transFatContent", "nutrition.fiberContent", "nutrition.calories", "nutrition.servingSize"], sort: ["count", "asc"], limit: 1 });
      _t_6 = _t_5[Symbol.iterator]();
=======
      _t_5 = await __env.invokeQuery("org.schema.full", { }, "Recipe", _t_4, { projection: ["id", "recipeYield", "recipeCategory", "recipeIngredient", "recipeInstructions", "nutrition", "suitableForDiet", "recipeCuisine", "cookTime", "cookingMethod", "nutrition.saturatedFatContent", "nutrition.fatContent", "nutrition.unsaturatedFatContent", "nutrition.sugarContent", "nutrition.cholesterolContent", "nutrition.carbohydrateContent", "nutrition.proteinContent", "nutrition.sodiumContent", "nutrition.transFatContent", "nutrition.fiberContent", "nutrition.calories", "nutrition.servingSize", "count"], sort: ["count", "asc"], limit: 1 });
      _t_6 = __builtin.getAsyncIterator(_t_5);
>>>>>>> a3eb276c
      {
        let _iter_tmp = await _t_6.next();
        while (!_iter_tmp.done) {
          _t_7 = _iter_tmp.value;
          _t_8 = _t_7[0];
          _t_9 = _t_7[1];
          _t_10 = _t_9.__response;
          _t_11 = _t_9.id;
          _t_12 = _t_9.recipeYield;
          _t_13 = _t_9.recipeCategory;
          _t_14 = _t_9.recipeIngredient;
          _t_15 = _t_9.recipeInstructions;
          _t_16 = _t_9.nutrition;
          if (_t_16) {
            _t_17 = _t_16.saturatedFatContent;
            _t_18 = _t_16.fatContent;
            _t_19 = _t_16.unsaturatedFatContent;
            _t_20 = _t_16.sugarContent;
            _t_21 = _t_16.cholesterolContent;
            _t_22 = _t_16.carbohydrateContent;
            _t_23 = _t_16.proteinContent;
            _t_24 = _t_16.sodiumContent;
            _t_25 = _t_16.transFatContent;
            _t_26 = _t_16.fiberContent;
            _t_27 = _t_16.calories;
            _t_28 = _t_16.servingSize;
          } else {

          }
          _t_29 = _t_9.suitableForDiet;
          _t_30 = _t_9.recipeCuisine;
          _t_31 = _t_9.cookTime;
          _t_32 = _t_9.cookingMethod;
          _t_33 = __builtin.count(_t_13);
          _t_9.count = _t_33;
          _t_34 = _t_1 > _t_33;
          if (_t_34) {
            _t_1 = _t_33;
            _t_2 = _t_9;
            _t_3 = _t_8;
            _t_0 = true;
          } else {

          }
          _iter_tmp = await _t_6.next();
        }
      }
    } catch(_exc_) {
      __env.reportError("Failed to invoke query", _exc_);
    }
    if (_t_0) {
      _t_35 = _t_2.__response;
      _t_36 = _t_2.id;
      _t_37 = _t_2.recipeYield;
      _t_38 = _t_2.recipeCategory;
      _t_39 = _t_2.recipeIngredient;
      _t_40 = _t_2.recipeInstructions;
      _t_41 = _t_2.nutrition;
      if (_t_41) {
        _t_42 = _t_41.saturatedFatContent;
        _t_43 = _t_41.fatContent;
        _t_44 = _t_41.unsaturatedFatContent;
        _t_45 = _t_41.sugarContent;
        _t_46 = _t_41.cholesterolContent;
        _t_47 = _t_41.carbohydrateContent;
        _t_48 = _t_41.proteinContent;
        _t_49 = _t_41.sodiumContent;
        _t_50 = _t_41.transFatContent;
        _t_51 = _t_41.fiberContent;
        _t_52 = _t_41.calories;
        _t_53 = _t_41.servingSize;
      } else {

      }
      _t_54 = _t_2.suitableForDiet;
      _t_55 = _t_2.recipeCuisine;
      _t_56 = _t_2.cookTime;
      _t_57 = _t_2.cookingMethod;
      _t_58 = _t_2.count;
      try {
        await __env.output(String(_t_3), _t_2);
      } catch(_exc_) {
        __env.reportError("Failed to invoke action", _exc_);
      }
    } else {

    }
  } finally {
    await __env.exitProcedure(0, null);
  }`]],

     // 89
    [`now => [nutrition.cholesterolContent, nutrition.saturatedFatContent] of (@org.schema.full.Recipe()) => notify;`,
    [`"use strict";
  let _t_0;
  let _t_1;
  let _t_2;
  let _t_3;
  let _t_4;
  let _t_5;
  let _t_6;
  let _t_7;
  let _t_8;
  let _t_9;
  let _t_10;
  let _t_11;
  let _t_12;
  let _t_13;
  let _t_14;
  let _t_15;
  let _t_16;
  let _t_17;
  let _t_18;
  let _t_19;
  let _t_20;
  let _t_21;
  let _t_22;
  let _t_23;
  let _t_24;
  let _t_25;
  let _t_26;
  let _t_27;
  let _t_28;
  let _t_29;
  let _t_30;
  await __env.enterProcedure(0, null);
  try {
    try {
      _t_0 = {};
      _t_1 = await __env.invokeQuery("org.schema.full", { }, "Recipe", _t_0, { projection: ["id", "nutrition.saturatedFatContent", "nutrition.cholesterolContent"] });
      _t_2 = __builtin.getAsyncIterator(_t_1);
      {
        let _iter_tmp = await _t_2.next();
        while (!_iter_tmp.done) {
          _t_3 = _iter_tmp.value;
          _t_4 = _t_3[0];
          _t_5 = _t_3[1];
          _t_6 = _t_5.__response;
          _t_7 = _t_5.id;
          _t_8 = _t_5.recipeYield;
          _t_9 = _t_5.recipeCategory;
          _t_10 = _t_5.recipeIngredient;
          _t_11 = _t_5.recipeInstructions;
          _t_12 = _t_5.nutrition;
          if (_t_12) {
            _t_13 = _t_12.saturatedFatContent;
            _t_14 = _t_12.fatContent;
            _t_15 = _t_12.unsaturatedFatContent;
            _t_16 = _t_12.sugarContent;
            _t_17 = _t_12.cholesterolContent;
            _t_18 = _t_12.carbohydrateContent;
            _t_19 = _t_12.proteinContent;
            _t_20 = _t_12.sodiumContent;
            _t_21 = _t_12.transFatContent;
            _t_22 = _t_12.fiberContent;
            _t_23 = _t_12.calories;
            _t_24 = _t_12.servingSize;
          } else {

          }
          _t_25 = _t_5.suitableForDiet;
          _t_26 = _t_5.recipeCuisine;
          _t_27 = _t_5.cookTime;
          _t_28 = _t_5.cookingMethod;
          _t_29 = {};
          _t_29.id = _t_7;
          _t_30 = {};
          _t_29.nutrition = _t_30;
          _t_29.nutrition.saturatedFatContent = _t_13;
          _t_29.nutrition.cholesterolContent = _t_17;
          try {
            await __env.output(String(_t_4), _t_29);
          } catch(_exc_) {
            __env.reportError("Failed to invoke action", _exc_);
          }
          _iter_tmp = await _t_2.next();
        }
      }
    } catch(_exc_) {
      __env.reportError("Failed to invoke query", _exc_);
    }
  } finally {
    await __env.exitProcedure(0, null);
  }`]],

    // 90: bug with both "in opt" and "out" action parameters
    [`now => @uk.ac.cam.multiwoz.Train.make_booking(day=enum(friday), train="TR2530"^^uk.ac.cam.multiwoz.Train:Train("tr2530"));`,
    [`"use strict";
  let _t_0;
  let _t_1;
  let _t_2;
  let _t_3;
  let _t_4;
  let _t_5;
  let _t_6;
  let _t_7;
  let _t_8;
  let _t_9;
  let _t_10;
  await __env.enterProcedure(0, null);
  try {
    try {
      _t_0 = {};
      _t_1 = "friday";
      _t_0.day = _t_1;
      _t_2 = new __builtin.Entity("TR2530", "tr2530");
      _t_0.train = _t_2;
      _t_3 = __env.invokeAction("uk.ac.cam.multiwoz.Train", { }, "make_booking", _t_0);
      _t_4 = __builtin.getAsyncIterator(_t_3);
      {
        let _iter_tmp = await _t_4.next();
        while (!_iter_tmp.done) {
          _t_5 = _iter_tmp.value;
          _t_6 = _t_5[0];
          _t_7 = _t_5[1];
          _t_8 = _t_7.book_people;
          _t_9 = _t_7.__response;
          _t_10 = _t_7.reference_number;
          await __env.output(String(_t_6), _t_7);
          _iter_tmp = await _t_4.next();
        }
      }
    } catch(_exc_) {
      __env.reportError("Failed to invoke action", _exc_);
    }
  } finally {
    await __env.exitProcedure(0, null);
  }`]],

    // 91
    // projection on a function with input parameters: the input parameters are carried over
    [`now => [temperature] of @org.thingpedia.weather.current(location=new Location(37.442156, -122.1634471, "Palo Alto, California")) => notify;`,
    [`"use strict";
  let _t_0;
  let _t_1;
  let _t_2;
  let _t_3;
  let _t_4;
  let _t_5;
  let _t_6;
  let _t_7;
  let _t_8;
  let _t_9;
  let _t_10;
  let _t_11;
  let _t_12;
  let _t_13;
  let _t_14;
  let _t_15;
  await __env.enterProcedure(0, null);
  try {
    try {
      _t_0 = {};
      _t_1 = new __builtin.Location(37.442156, -122.1634471, "Palo Alto, California");
      _t_0.location = _t_1;
      _t_2 = await __env.invokeQuery("org.thingpedia.weather", { }, "current", _t_0, { projection: ["temperature"] });
      _t_3 = __builtin.getAsyncIterator(_t_2);
      {
        let _iter_tmp = await _t_3.next();
        while (!_iter_tmp.done) {
          _t_4 = _iter_tmp.value;
          _t_5 = _t_4[0];
          _t_6 = _t_4[1];
          _t_7 = _t_6.__response;
          _t_8 = _t_6.temperature;
          _t_9 = _t_6.wind_speed;
          _t_10 = _t_6.humidity;
          _t_11 = _t_6.cloudiness;
          _t_12 = _t_6.fog;
          _t_13 = _t_6.status;
          _t_14 = _t_6.icon;
          _t_15 = {};
          _t_15.location = _t_1;
          _t_15.temperature = _t_8;
          try {
            await __env.output(String(_t_5), _t_15);
          } catch(_exc_) {
            __env.reportError("Failed to invoke action", _exc_);
          }
          _iter_tmp = await _t_3.next();
        }
      }
    } catch(_exc_) {
      __env.reportError("Failed to invoke query", _exc_);
    }
  } finally {
    await __env.exitProcedure(0, null);
  }`]],

    // 92 restaurants open 24/7
    [`now => @com.yelp.restaurant(),
  openingHours == new RecurrentTimeSpecification({ beginTime = new Time(0,0), endTime = new Time(24,0) }) => notify;`,
    [`"use strict";
  let _t_0;
  let _t_1;
  let _t_2;
  let _t_3;
  let _t_4;
  let _t_5;
  let _t_6;
  let _t_7;
  let _t_8;
  let _t_9;
  let _t_10;
  let _t_11;
  let _t_12;
  let _t_13;
  let _t_14;
  let _t_15;
  let _t_16;
  let _t_17;
  let _t_18;
  let _t_19;
  let _t_20;
  let _t_21;
  let _t_22;
  let _t_23;
  let _t_24;
  await __env.enterProcedure(0, null);
  try {
    try {
      _t_0 = {};
      _t_1 = new Array(1);
      _t_2 = new Array(3);
      _t_3 = "openingHours";
      _t_2[0] = _t_3;
      _t_4 = "==";
      _t_2[1] = _t_4;
      _t_5 = [new __builtin.RecurrentTimeRule({ beginTime: new __builtin.Time(0, 0, 0), endTime: new __builtin.Time(24, 0, 0), interval: 86400000, frequency: 1, dayOfWeek: null, beginDate: null, endDate: null, subtract: false, })];
      _t_2[2] = _t_5;
      _t_1[0] = _t_2;
      _t_6 = await __env.invokeQuery("com.yelp", { }, "restaurant", _t_0, { projection: ["id", "link", "rating", "cuisines", "geo", "image_url", "openingHours"], filter: _t_1 });
      _t_7 = __builtin.getAsyncIterator(_t_6);
      {
        let _iter_tmp = await _t_7.next();
        while (!_iter_tmp.done) {
          _t_8 = _iter_tmp.value;
          _t_9 = _t_8[0];
          _t_10 = _t_8[1];
          _t_11 = _t_10.__response;
          _t_12 = _t_10.id;
          _t_13 = _t_10.image_url;
          _t_14 = _t_10.link;
          _t_15 = _t_10.cuisines;
          _t_16 = _t_10.price;
          _t_17 = _t_10.rating;
          _t_18 = _t_10.reviewCount;
          _t_19 = _t_10.geo;
          _t_20 = _t_10.phone;
          _t_21 = _t_10.openingHours;
          _t_23 = [new __builtin.RecurrentTimeRule({ beginTime: new __builtin.Time(0, 0, 0), endTime: new __builtin.Time(24, 0, 0), interval: 86400000, frequency: 1, dayOfWeek: null, beginDate: null, endDate: null, subtract: false, })];
          _t_22 = __builtin.equality(_t_21, _t_23);
          if (_t_22) {
            _t_24 = {};
            _t_24.id = _t_12;
            _t_24.link = _t_14;
            _t_24.rating = _t_17;
            _t_24.cuisines = _t_15;
            _t_24.geo = _t_19;
            _t_24.image_url = _t_13;
            try {
              await __env.output(String(_t_9), _t_24);
            } catch(_exc_) {
              __env.reportError("Failed to invoke action", _exc_);
            }
          } else {

          }
          _iter_tmp = await _t_7.next();
        }
      }
    } catch(_exc_) {
      __env.reportError("Failed to invoke query", _exc_);
    }
  } finally {
    await __env.exitProcedure(0, null);
  }`]],

    // 93 restaurants open this sunday
    [`now => @com.yelp.restaurant(), contains(openingHours, new Date(enum sunday)) => notify;`,
    [`"use strict";
  let _t_0;
  let _t_1;
  let _t_2;
  let _t_3;
  let _t_4;
  let _t_5;
  let _t_6;
  let _t_7;
  let _t_8;
  let _t_9;
  let _t_10;
  let _t_11;
  let _t_12;
  let _t_13;
  let _t_14;
  let _t_15;
  let _t_16;
  let _t_17;
  let _t_18;
  let _t_19;
  let _t_20;
  let _t_21;
  let _t_22;
  let _t_23;
  let _t_24;
  await __env.enterProcedure(0, null);
  try {
    try {
      _t_0 = {};
      _t_1 = new Array(1);
      _t_2 = new Array(3);
      _t_3 = "openingHours";
      _t_2[0] = _t_3;
      _t_4 = "contains";
      _t_2[1] = _t_4;
      _t_5 = new Date(XNOWX);
      _t_2[2] = _t_5;
      _t_1[0] = _t_2;
      _t_6 = await __env.invokeQuery("com.yelp", { }, "restaurant", _t_0, { projection: ["id", "link", "rating", "cuisines", "geo", "image_url", "openingHours"], filter: _t_1 });
      _t_7 = __builtin.getAsyncIterator(_t_6);
      {
        let _iter_tmp = await _t_7.next();
        while (!_iter_tmp.done) {
          _t_8 = _iter_tmp.value;
          _t_9 = _t_8[0];
          _t_10 = _t_8[1];
          _t_11 = _t_10.__response;
          _t_12 = _t_10.id;
          _t_13 = _t_10.image_url;
          _t_14 = _t_10.link;
          _t_15 = _t_10.cuisines;
          _t_16 = _t_10.price;
          _t_17 = _t_10.rating;
          _t_18 = _t_10.reviewCount;
          _t_19 = _t_10.geo;
          _t_20 = _t_10.phone;
          _t_21 = _t_10.openingHours;
          _t_23 = new Date(XNOWX);
          _t_22 = __builtin.recurrentTimeSpecContains(_t_21, _t_23);
          if (_t_22) {
            _t_24 = {};
            _t_24.id = _t_12;
            _t_24.link = _t_14;
            _t_24.rating = _t_17;
            _t_24.cuisines = _t_15;
            _t_24.geo = _t_19;
            _t_24.image_url = _t_13;
            try {
              await __env.output(String(_t_9), _t_24);
            } catch(_exc_) {
              __env.reportError("Failed to invoke action", _exc_);
            }
          } else {

          }
          _iter_tmp = await _t_7.next();
        }
      }
    } catch(_exc_) {
      __env.reportError("Failed to invoke query", _exc_);
    }
  } finally {
    await __env.exitProcedure(0, null);
  }`]],

    // 94 restaurants open now
    [`now => @com.yelp.restaurant(), contains(openingHours, new Date()) => notify;`,
    [`"use strict";
  let _t_0;
  let _t_1;
  let _t_2;
  let _t_3;
  let _t_4;
  let _t_5;
  let _t_6;
  let _t_7;
  let _t_8;
  let _t_9;
  let _t_10;
  let _t_11;
  let _t_12;
  let _t_13;
  let _t_14;
  let _t_15;
  let _t_16;
  let _t_17;
  let _t_18;
  let _t_19;
  let _t_20;
  let _t_21;
  let _t_22;
  let _t_23;
  let _t_24;
  await __env.enterProcedure(0, null);
  try {
    try {
      _t_0 = {};
      _t_1 = new Array(1);
      _t_2 = new Array(3);
      _t_3 = "openingHours";
      _t_2[0] = _t_3;
      _t_4 = "contains";
      _t_2[1] = _t_4;
      _t_5 = new Date(XNOWX);
      _t_2[2] = _t_5;
      _t_1[0] = _t_2;
      _t_6 = await __env.invokeQuery("com.yelp", { }, "restaurant", _t_0, { projection: ["id", "link", "rating", "cuisines", "geo", "image_url", "openingHours"], filter: _t_1 });
      _t_7 = __builtin.getAsyncIterator(_t_6);
      {
        let _iter_tmp = await _t_7.next();
        while (!_iter_tmp.done) {
          _t_8 = _iter_tmp.value;
          _t_9 = _t_8[0];
          _t_10 = _t_8[1];
          _t_11 = _t_10.__response;
          _t_12 = _t_10.id;
          _t_13 = _t_10.image_url;
          _t_14 = _t_10.link;
          _t_15 = _t_10.cuisines;
          _t_16 = _t_10.price;
          _t_17 = _t_10.rating;
          _t_18 = _t_10.reviewCount;
          _t_19 = _t_10.geo;
          _t_20 = _t_10.phone;
          _t_21 = _t_10.openingHours;
          _t_23 = new Date(XNOWX);
          _t_22 = __builtin.recurrentTimeSpecContains(_t_21, _t_23);
          if (_t_22) {
            _t_24 = {};
            _t_24.id = _t_12;
            _t_24.link = _t_14;
            _t_24.rating = _t_17;
            _t_24.cuisines = _t_15;
            _t_24.geo = _t_19;
            _t_24.image_url = _t_13;
            try {
              await __env.output(String(_t_9), _t_24);
            } catch(_exc_) {
              __env.reportError("Failed to invoke action", _exc_);
            }
          } else {

          }
          _iter_tmp = await _t_7.next();
        }
      }
    } catch(_exc_) {
      __env.reportError("Failed to invoke query", _exc_);
    }
  } finally {
    await __env.exitProcedure(0, null);
  }`]],

    // 95 restaurants open at 5pm
    [`now => @com.yelp.restaurant(), contains(openingHours, new Time(17, 0)) => notify;`,
    [`"use strict";
  let _t_0;
  let _t_1;
  let _t_2;
  let _t_3;
  let _t_4;
  let _t_5;
  let _t_6;
  let _t_7;
  let _t_8;
  let _t_9;
  let _t_10;
  let _t_11;
  let _t_12;
  let _t_13;
  let _t_14;
  let _t_15;
  let _t_16;
  let _t_17;
  let _t_18;
  let _t_19;
  let _t_20;
  let _t_21;
  let _t_22;
  let _t_23;
  let _t_24;
  await __env.enterProcedure(0, null);
  try {
    try {
      _t_0 = {};
      _t_1 = new Array(1);
      _t_2 = new Array(3);
      _t_3 = "openingHours";
      _t_2[0] = _t_3;
      _t_4 = "contains";
      _t_2[1] = _t_4;
      _t_5 = new __builtin.Time(17, 0, 0);
      _t_2[2] = _t_5;
      _t_1[0] = _t_2;
      _t_6 = await __env.invokeQuery("com.yelp", { }, "restaurant", _t_0, { projection: ["id", "link", "rating", "cuisines", "geo", "image_url", "openingHours"], filter: _t_1 });
      _t_7 = __builtin.getAsyncIterator(_t_6);
      {
        let _iter_tmp = await _t_7.next();
        while (!_iter_tmp.done) {
          _t_8 = _iter_tmp.value;
          _t_9 = _t_8[0];
          _t_10 = _t_8[1];
          _t_11 = _t_10.__response;
          _t_12 = _t_10.id;
          _t_13 = _t_10.image_url;
          _t_14 = _t_10.link;
          _t_15 = _t_10.cuisines;
          _t_16 = _t_10.price;
          _t_17 = _t_10.rating;
          _t_18 = _t_10.reviewCount;
          _t_19 = _t_10.geo;
          _t_20 = _t_10.phone;
          _t_21 = _t_10.openingHours;
          _t_23 = new __builtin.Time(17, 0, 0);
          _t_22 = __builtin.recurrentTimeSpecContains(_t_21, _t_23);
          if (_t_22) {
            _t_24 = {};
            _t_24.id = _t_12;
            _t_24.link = _t_14;
            _t_24.rating = _t_17;
            _t_24.cuisines = _t_15;
            _t_24.geo = _t_19;
            _t_24.image_url = _t_13;
            try {
              await __env.output(String(_t_9), _t_24);
            } catch(_exc_) {
              __env.reportError("Failed to invoke action", _exc_);
            }
          } else {

          }
          _iter_tmp = await _t_7.next();
        }
      }
    } catch(_exc_) {
      __env.reportError("Failed to invoke query", _exc_);
    }
  } finally {
    await __env.exitProcedure(0, null);
  }`]],

    // 96 nested indices (issue #236)
    [`now => (sort(popularity desc of ((@com.spotify2.song()), id =~ "str:QUOTED_STRING::3:"))[1])[1] => notify;`,
    [`"use strict";
  let _t_0;
  let _t_1;
  let _t_2;
  let _t_3;
  let _t_4;
  let _t_5;
  let _t_6;
  let _t_7;
  let _t_8;
  let _t_9;
  let _t_10;
  let _t_11;
  let _t_12;
  let _t_13;
  let _t_14;
  let _t_15;
  let _t_16;
  let _t_17;
  let _t_18;
  let _t_19;
  let _t_20;
  let _t_21;
  let _t_22;
  let _t_23;
  let _t_24;
  let _t_25;
  let _t_26;
  let _t_27;
  let _t_28;
  let _t_29;
  let _t_30;
  let _t_31;
  let _t_32;
  let _t_33;
  let _t_34;
  let _t_35;
  let _t_36;
  let _t_37;
  let _t_38;
  let _t_39;
  let _t_40;
  let _t_41;
  let _t_42;
  let _t_43;
  let _t_44;
  let _t_45;
  let _t_46;
  let _t_47;
  let _t_48;
  let _t_49;
  let _t_50;
  let _t_51;
  let _t_52;
  await __env.enterProcedure(0, null);
  try {
    _t_0 = new Array(1);
    _t_1 = 1;
    _t_0[0] = _t_1;
    _t_2 = new Array(0);
    _t_3 = false;
    _t_4 = -Infinity;
    try {
      _t_7 = {};
      _t_8 = new Array(1);
      _t_9 = new Array(3);
      _t_10 = "id";
      _t_9[0] = _t_10;
      _t_11 = "=~";
      _t_9[1] = _t_11;
      _t_12 = "str:QUOTED_STRING::3:";
      _t_9[2] = _t_12;
      _t_8[0] = _t_9;
      _t_13 = await __env.invokeQuery("com.spotify2", { }, "song", _t_7, { projection: ["id", "artists", "album", "genres", "release_date", "popularity", "energy", "danceability"], filter: _t_8, sort: ["popularity", "desc"], limit: 1 });
      _t_14 = __builtin.getAsyncIterator(_t_13);
      {
        let _iter_tmp = await _t_14.next();
        while (!_iter_tmp.done) {
          _t_15 = _iter_tmp.value;
          _t_16 = _t_15[0];
          _t_17 = _t_15[1];
          _t_18 = _t_17.__response;
          _t_19 = _t_17.id;
          _t_20 = _t_17.artists;
          _t_21 = _t_17.album;
          _t_22 = _t_17.genres;
          _t_23 = _t_17.release_date;
          _t_24 = _t_17.popularity;
          _t_25 = _t_17.energy;
          _t_26 = _t_17.danceability;
          _t_28 = "str:QUOTED_STRING::3:";
          _t_27 = __builtin.like(_t_19, _t_28);
          if (_t_27) {
            _t_29 = _t_4 < _t_24;
            if (_t_29) {
              _t_4 = _t_24;
              _t_5 = _t_17;
              _t_6 = _t_16;
              _t_3 = true;
            } else {

            }
          } else {

          }
          _iter_tmp = await _t_14.next();
        }
      }
    } catch(_exc_) {
      __env.reportError("Failed to invoke query", _exc_);
    }
    if (_t_3) {
      _t_30 = _t_5.__response;
      _t_31 = _t_5.id;
      _t_32 = _t_5.artists;
      _t_33 = _t_5.album;
      _t_34 = _t_5.genres;
      _t_35 = _t_5.release_date;
      _t_36 = _t_5.popularity;
      _t_37 = _t_5.energy;
      _t_38 = _t_5.danceability;
      _t_39 = new Array(2);
      _t_39[0] = _t_5;
      _t_39[1] = _t_6;
      _t_2.push(_t_39);
    } else {

    }
    _t_40 = __builtin.indexArray(_t_2, _t_0);
    for (_t_41 of _t_40) {
      _t_43 = _t_41[0];
      _t_42 = _t_41[1];
      _t_44 = _t_43.__response;
      _t_45 = _t_43.id;
      _t_46 = _t_43.artists;
      _t_47 = _t_43.album;
      _t_48 = _t_43.genres;
      _t_49 = _t_43.release_date;
      _t_50 = _t_43.popularity;
      _t_51 = _t_43.energy;
      _t_52 = _t_43.danceability;
      try {
        await __env.output(String(_t_42), _t_43);
      } catch(_exc_) {
        __env.reportError("Failed to invoke action", _exc_);
      }
    }
  } finally {
    await __env.exitProcedure(0, null);
  }`]],

    // 97 nested indices (issue #236)
    [`now => ((sort(popularity desc of ((@com.spotify2.song()), id =~ "str:QUOTED_STRING::3:")))[1])[1] => @com.spotify2.play_song(song=id);`,
    [`"use strict";
  let _t_0;
  let _t_1;
  let _t_2;
  let _t_3;
  let _t_4;
  let _t_5;
  let _t_6;
  let _t_7;
  let _t_8;
  let _t_9;
  let _t_10;
  let _t_11;
  let _t_12;
  let _t_13;
  let _t_14;
  let _t_15;
  let _t_16;
  let _t_17;
  let _t_18;
  let _t_19;
  let _t_20;
  let _t_21;
  let _t_22;
  let _t_23;
  let _t_24;
  let _t_25;
  let _t_26;
  let _t_27;
  let _t_28;
  let _t_29;
  let _t_30;
  let _t_31;
  let _t_32;
  let _t_33;
  let _t_34;
  let _t_35;
  let _t_36;
  let _t_37;
  let _t_38;
  let _t_39;
  let _t_40;
  let _t_41;
  let _t_42;
  let _t_43;
  let _t_44;
  let _t_45;
  let _t_46;
  let _t_47;
  let _t_48;
  let _t_49;
  let _t_50;
  let _t_51;
  let _t_52;
  let _t_53;
  let _t_54;
  let _t_55;
  let _t_56;
  let _t_57;
  let _t_58;
  let _t_59;
  let _t_60;
  await __env.enterProcedure(0, null);
  try {
    _t_0 = new Array(1);
    _t_1 = 1;
    _t_0[0] = _t_1;
    _t_2 = new Array(0);
    _t_3 = false;
    _t_4 = -Infinity;
    try {
      _t_7 = {};
      _t_8 = new Array(1);
      _t_9 = new Array(3);
      _t_10 = "id";
      _t_9[0] = _t_10;
      _t_11 = "=~";
      _t_9[1] = _t_11;
      _t_12 = "str:QUOTED_STRING::3:";
      _t_9[2] = _t_12;
      _t_8[0] = _t_9;
      _t_13 = await __env.invokeQuery("com.spotify2", { }, "song", _t_7, { projection: ["id"], filter: _t_8, sort: ["popularity", "desc"], limit: 1 });
      _t_14 = __builtin.getAsyncIterator(_t_13);
      {
        let _iter_tmp = await _t_14.next();
        while (!_iter_tmp.done) {
          _t_15 = _iter_tmp.value;
          _t_16 = _t_15[0];
          _t_17 = _t_15[1];
          _t_18 = _t_17.__response;
          _t_19 = _t_17.id;
          _t_20 = _t_17.artists;
          _t_21 = _t_17.album;
          _t_22 = _t_17.genres;
          _t_23 = _t_17.release_date;
          _t_24 = _t_17.popularity;
          _t_25 = _t_17.energy;
          _t_26 = _t_17.danceability;
          _t_28 = "str:QUOTED_STRING::3:";
          _t_27 = __builtin.like(_t_19, _t_28);
          if (_t_27) {
            _t_29 = _t_4 < _t_24;
            if (_t_29) {
              _t_4 = _t_24;
              _t_5 = _t_17;
              _t_6 = _t_16;
              _t_3 = true;
            } else {

            }
          } else {

          }
          _iter_tmp = await _t_14.next();
        }
      }
    } catch(_exc_) {
      __env.reportError("Failed to invoke query", _exc_);
    }
    if (_t_3) {
      _t_30 = _t_5.__response;
      _t_31 = _t_5.id;
      _t_32 = _t_5.artists;
      _t_33 = _t_5.album;
      _t_34 = _t_5.genres;
      _t_35 = _t_5.release_date;
      _t_36 = _t_5.popularity;
      _t_37 = _t_5.energy;
      _t_38 = _t_5.danceability;
      _t_39 = new Array(2);
      _t_39[0] = _t_5;
      _t_39[1] = _t_6;
      _t_2.push(_t_39);
    } else {

    }
    _t_40 = __builtin.indexArray(_t_2, _t_0);
    for (_t_41 of _t_40) {
      _t_43 = _t_41[0];
      _t_42 = _t_41[1];
      _t_44 = _t_43.__response;
      _t_45 = _t_43.id;
      _t_46 = _t_43.artists;
      _t_47 = _t_43.album;
      _t_48 = _t_43.genres;
      _t_49 = _t_43.release_date;
      _t_50 = _t_43.popularity;
      _t_51 = _t_43.energy;
      _t_52 = _t_43.danceability;
      try {
        _t_53 = {};
        _t_53.song = _t_45;
        _t_54 = __env.invokeAction("com.spotify2", { }, "play_song", _t_53);
        _t_55 = __builtin.getAsyncIterator(_t_54);
        {
          let _iter_tmp = await _t_55.next();
          while (!_iter_tmp.done) {
            _t_56 = _iter_tmp.value;
            _t_57 = _t_56[0];
            _t_58 = _t_56[1];
            _t_59 = _t_58.__response;
            _t_60 = _t_58.device;
            await __env.output(String(_t_57), _t_58);
            _iter_tmp = await _t_55.next();
          }
        }
      } catch(_exc_) {
        __env.reportError("Failed to invoke action", _exc_);
      }
    }
  } finally {
    await __env.exitProcedure(0, null);
  }`]],

    // 98 nested indices (complex index inside)
    [`now => ((sort(popularity desc of @com.spotify2.song()))[1, 2, 3])[1] => notify;`,
    [`"use strict";
  let _t_0;
  let _t_1;
  let _t_2;
  let _t_3;
  let _t_4;
  let _t_5;
  let _t_6;
  let _t_7;
  let _t_8;
  let _t_9;
  let _t_10;
  let _t_11;
  let _t_12;
  let _t_13;
  let _t_14;
  let _t_15;
  let _t_16;
  let _t_17;
  let _t_18;
  let _t_19;
  let _t_20;
  let _t_21;
  let _t_22;
  let _t_23;
  let _t_24;
  let _t_25;
  let _t_26;
  let _t_27;
  let _t_28;
  let _t_29;
  let _t_30;
  let _t_31;
  let _t_32;
  let _t_33;
  let _t_34;
  let _t_35;
  let _t_36;
  let _t_37;
  let _t_38;
  let _t_39;
  let _t_40;
  let _t_41;
  let _t_42;
  let _t_43;
  let _t_44;
  let _t_45;
  let _t_46;
  let _t_47;
  let _t_48;
  let _t_49;
  let _t_50;
  let _t_51;
  let _t_52;
  let _t_53;
  let _t_54;
  let _t_55;
  let _t_56;
  let _t_57;
  let _t_58;
  let _t_59;
  let _t_60;
  let _t_61;
  let _t_62;
  let _t_63;
  let _t_64;
  let _t_65;
  await __env.enterProcedure(0, null);
  try {
    _t_0 = new Array(1);
    _t_1 = 1;
    _t_0[0] = _t_1;
    _t_2 = new Array(0);
    _t_3 = new Array(3);
    _t_4 = 1;
    _t_3[0] = _t_4;
    _t_5 = 2;
    _t_3[1] = _t_5;
    _t_6 = 3;
    _t_3[2] = _t_6;
    _t_7 = new Array(0);
    _t_8 = new Array(0);
    try {
      _t_9 = {};
      _t_10 = await __env.invokeQuery("com.spotify2", { }, "song", _t_9, { projection: ["id", "artists", "album", "genres", "release_date", "popularity", "energy", "danceability"], sort: ["popularity", "desc"] });
      _t_11 = __builtin.getAsyncIterator(_t_10);
      {
        let _iter_tmp = await _t_11.next();
        while (!_iter_tmp.done) {
          _t_12 = _iter_tmp.value;
          _t_13 = _t_12[0];
          _t_14 = _t_12[1];
          _t_15 = _t_14.__response;
          _t_16 = _t_14.id;
          _t_17 = _t_14.artists;
          _t_18 = _t_14.album;
          _t_19 = _t_14.genres;
          _t_20 = _t_14.release_date;
          _t_21 = _t_14.popularity;
          _t_22 = _t_14.energy;
          _t_23 = _t_14.danceability;
          _t_24 = new Array(2);
          _t_24[0] = _t_14;
          _t_24[1] = _t_13;
          _t_8.push(_t_24);
          _iter_tmp = await _t_11.next();
        }
      }
    } catch(_exc_) {
      __env.reportError("Failed to invoke query", _exc_);
    }
    _t_25 = "popularity";
    __builtin.sortdesc(_t_8, _t_25);
    for (_t_26 of _t_8) {
      _t_28 = _t_26[0];
      _t_27 = _t_26[1];
      _t_29 = _t_28.__response;
      _t_30 = _t_28.id;
      _t_31 = _t_28.artists;
      _t_32 = _t_28.album;
      _t_33 = _t_28.genres;
      _t_34 = _t_28.release_date;
      _t_35 = _t_28.popularity;
      _t_36 = _t_28.energy;
      _t_37 = _t_28.danceability;
      _t_38 = new Array(2);
      _t_38[0] = _t_28;
      _t_38[1] = _t_27;
      _t_7.push(_t_38);
    }
    _t_39 = __builtin.indexArray(_t_7, _t_3);
    for (_t_40 of _t_39) {
      _t_42 = _t_40[0];
      _t_41 = _t_40[1];
      _t_43 = _t_42.__response;
      _t_44 = _t_42.id;
      _t_45 = _t_42.artists;
      _t_46 = _t_42.album;
      _t_47 = _t_42.genres;
      _t_48 = _t_42.release_date;
      _t_49 = _t_42.popularity;
      _t_50 = _t_42.energy;
      _t_51 = _t_42.danceability;
      _t_52 = new Array(2);
      _t_52[0] = _t_42;
      _t_52[1] = _t_41;
      _t_2.push(_t_52);
    }
    _t_53 = __builtin.indexArray(_t_2, _t_0);
    for (_t_54 of _t_53) {
      _t_56 = _t_54[0];
      _t_55 = _t_54[1];
      _t_57 = _t_56.__response;
      _t_58 = _t_56.id;
      _t_59 = _t_56.artists;
      _t_60 = _t_56.album;
      _t_61 = _t_56.genres;
      _t_62 = _t_56.release_date;
      _t_63 = _t_56.popularity;
      _t_64 = _t_56.energy;
      _t_65 = _t_56.danceability;
      try {
        await __env.output(String(_t_55), _t_56);
      } catch(_exc_) {
        __env.reportError("Failed to invoke action", _exc_);
      }
    }
  } finally {
    await __env.exitProcedure(0, null);
  }`]],

    // 99 nested indices (complex index outsde)
    [`now => ((sort(popularity desc of @com.spotify2.song()))[1])[1, 2, 3] => notify;`,
    [`"use strict";
  let _t_0;
  let _t_1;
  let _t_2;
  let _t_3;
  let _t_4;
  let _t_5;
  let _t_6;
  let _t_7;
  let _t_8;
  let _t_9;
  let _t_10;
  let _t_11;
  let _t_12;
  let _t_13;
  let _t_14;
  let _t_15;
  let _t_16;
  let _t_17;
  let _t_18;
  let _t_19;
  let _t_20;
  let _t_21;
  let _t_22;
  let _t_23;
  let _t_24;
  let _t_25;
  let _t_26;
  let _t_27;
  let _t_28;
  let _t_29;
  let _t_30;
  let _t_31;
  let _t_32;
  let _t_33;
  let _t_34;
  let _t_35;
  let _t_36;
  let _t_37;
  let _t_38;
  let _t_39;
  let _t_40;
  let _t_41;
  let _t_42;
  let _t_43;
  let _t_44;
  let _t_45;
  let _t_46;
  let _t_47;
  await __env.enterProcedure(0, null);
  try {
    _t_0 = new Array(3);
    _t_1 = 1;
    _t_0[0] = _t_1;
    _t_2 = 2;
    _t_0[1] = _t_2;
    _t_3 = 3;
    _t_0[2] = _t_3;
    _t_4 = new Array(0);
    _t_5 = false;
    _t_6 = -Infinity;
    try {
      _t_9 = {};
      _t_10 = await __env.invokeQuery("com.spotify2", { }, "song", _t_9, { projection: ["id", "artists", "album", "genres", "release_date", "popularity", "energy", "danceability"], sort: ["popularity", "desc"], limit: 1 });
      _t_11 = __builtin.getAsyncIterator(_t_10);
      {
        let _iter_tmp = await _t_11.next();
        while (!_iter_tmp.done) {
          _t_12 = _iter_tmp.value;
          _t_13 = _t_12[0];
          _t_14 = _t_12[1];
          _t_15 = _t_14.__response;
          _t_16 = _t_14.id;
          _t_17 = _t_14.artists;
          _t_18 = _t_14.album;
          _t_19 = _t_14.genres;
          _t_20 = _t_14.release_date;
          _t_21 = _t_14.popularity;
          _t_22 = _t_14.energy;
          _t_23 = _t_14.danceability;
          _t_24 = _t_6 < _t_21;
          if (_t_24) {
            _t_6 = _t_21;
            _t_7 = _t_14;
            _t_8 = _t_13;
            _t_5 = true;
          } else {

          }
          _iter_tmp = await _t_11.next();
        }
      }
    } catch(_exc_) {
      __env.reportError("Failed to invoke query", _exc_);
    }
    if (_t_5) {
      _t_25 = _t_7.__response;
      _t_26 = _t_7.id;
      _t_27 = _t_7.artists;
      _t_28 = _t_7.album;
      _t_29 = _t_7.genres;
      _t_30 = _t_7.release_date;
      _t_31 = _t_7.popularity;
      _t_32 = _t_7.energy;
      _t_33 = _t_7.danceability;
      _t_34 = new Array(2);
      _t_34[0] = _t_7;
      _t_34[1] = _t_8;
      _t_4.push(_t_34);
    } else {

    }
    _t_35 = __builtin.indexArray(_t_4, _t_0);
    for (_t_36 of _t_35) {
      _t_38 = _t_36[0];
      _t_37 = _t_36[1];
      _t_39 = _t_38.__response;
      _t_40 = _t_38.id;
      _t_41 = _t_38.artists;
      _t_42 = _t_38.album;
      _t_43 = _t_38.genres;
      _t_44 = _t_38.release_date;
      _t_45 = _t_38.popularity;
      _t_46 = _t_38.energy;
      _t_47 = _t_38.danceability;
      try {
        await __env.output(String(_t_37), _t_38);
      } catch(_exc_) {
        __env.reportError("Failed to invoke action", _exc_);
      }
    }
  } finally {
    await __env.exitProcedure(0, null);
  }`]],

    // 100 nested indices (no sort)
    [`now => (@com.spotify2.song()[1])[1] => notify;`,
    [`"use strict";
  let _t_0;
  let _t_1;
  let _t_2;
  let _t_3;
  let _t_4;
  let _t_5;
  let _t_6;
  let _t_7;
  let _t_8;
  let _t_9;
  let _t_10;
  let _t_11;
  let _t_12;
  let _t_13;
  let _t_14;
  let _t_15;
  let _t_16;
  let _t_17;
  let _t_18;
  let _t_19;
  let _t_20;
  let _t_21;
  let _t_22;
  let _t_23;
  let _t_24;
  let _t_25;
  let _t_26;
  let _t_27;
  let _t_28;
  let _t_29;
  let _t_30;
  let _t_31;
  let _t_32;
  let _t_33;
  let _t_34;
  let _t_35;
  let _t_36;
  await __env.enterProcedure(0, null);
  try {
    _t_0 = new Array(1);
    _t_1 = 1;
    _t_0[0] = _t_1;
    _t_2 = new Array(0);
    _t_3 = 1;
    _t_4 = false;
    _t_5 = 0;
    try {
      _t_6 = {};
      _t_7 = await __env.invokeQuery("com.spotify2", { }, "song", _t_6, { projection: ["id", "artists", "album", "genres", "release_date", "popularity", "energy", "danceability"], limit: 1 });
      _t_8 = __builtin.getAsyncIterator(_t_7);
      {
        let _iter_tmp = await _t_8.next();
        while (!_iter_tmp.done) {
          _t_9 = _iter_tmp.value;
          _t_10 = _t_9[0];
          _t_11 = _t_9[1];
          _t_12 = _t_11.__response;
          _t_13 = _t_11.id;
          _t_14 = _t_11.artists;
          _t_15 = _t_11.album;
          _t_16 = _t_11.genres;
          _t_17 = _t_11.release_date;
          _t_18 = _t_11.popularity;
          _t_19 = _t_11.energy;
          _t_20 = _t_11.danceability;
          _t_21 = 1;
          _t_5 = _t_5 + _t_21;
          _t_22 = _t_3 == _t_5;
          if (_t_22) {
            _t_4 = true;
            break;
          } else {

          }
          _iter_tmp = await _t_8.next();
        }
      }
    } catch(_exc_) {
      __env.reportError("Failed to invoke query", _exc_);
    }
    if (_t_4) {
      _t_23 = new Array(2);
      _t_23[0] = _t_11;
      _t_23[1] = _t_10;
      _t_2.push(_t_23);
    } else {

    }
    _t_24 = __builtin.indexArray(_t_2, _t_0);
    for (_t_25 of _t_24) {
      _t_27 = _t_25[0];
      _t_26 = _t_25[1];
      _t_28 = _t_27.__response;
      _t_29 = _t_27.id;
      _t_30 = _t_27.artists;
      _t_31 = _t_27.album;
      _t_32 = _t_27.genres;
      _t_33 = _t_27.release_date;
      _t_34 = _t_27.popularity;
      _t_35 = _t_27.energy;
      _t_36 = _t_27.danceability;
      try {
        await __env.output(String(_t_26), _t_27);
      } catch(_exc_) {
        __env.reportError("Failed to invoke action", _exc_);
      }
    }
  } finally {
    await __env.exitProcedure(0, null);
  }`]],

    // 100 nested indices (no sort, complex index outside)
    [`now => (@com.spotify2.song()[1])[1, 2, 3] => notify;`,
    [`"use strict";
  let _t_0;
  let _t_1;
  let _t_2;
  let _t_3;
  let _t_4;
  let _t_5;
  let _t_6;
  let _t_7;
  let _t_8;
  let _t_9;
  let _t_10;
  let _t_11;
  let _t_12;
  let _t_13;
  let _t_14;
  let _t_15;
  let _t_16;
  let _t_17;
  let _t_18;
  let _t_19;
  let _t_20;
  let _t_21;
  let _t_22;
  let _t_23;
  let _t_24;
  let _t_25;
  let _t_26;
  let _t_27;
  let _t_28;
  let _t_29;
  let _t_30;
  let _t_31;
  let _t_32;
  let _t_33;
  let _t_34;
  let _t_35;
  let _t_36;
  let _t_37;
  let _t_38;
  await __env.enterProcedure(0, null);
  try {
    _t_0 = new Array(3);
    _t_1 = 1;
    _t_0[0] = _t_1;
    _t_2 = 2;
    _t_0[1] = _t_2;
    _t_3 = 3;
    _t_0[2] = _t_3;
    _t_4 = new Array(0);
    _t_5 = 1;
    _t_6 = false;
    _t_7 = 0;
    try {
      _t_8 = {};
      _t_9 = await __env.invokeQuery("com.spotify2", { }, "song", _t_8, { projection: ["id", "artists", "album", "genres", "release_date", "popularity", "energy", "danceability"], limit: 1 });
      _t_10 = __builtin.getAsyncIterator(_t_9);
      {
        let _iter_tmp = await _t_10.next();
        while (!_iter_tmp.done) {
          _t_11 = _iter_tmp.value;
          _t_12 = _t_11[0];
          _t_13 = _t_11[1];
          _t_14 = _t_13.__response;
          _t_15 = _t_13.id;
          _t_16 = _t_13.artists;
          _t_17 = _t_13.album;
          _t_18 = _t_13.genres;
          _t_19 = _t_13.release_date;
          _t_20 = _t_13.popularity;
          _t_21 = _t_13.energy;
          _t_22 = _t_13.danceability;
          _t_23 = 1;
          _t_7 = _t_7 + _t_23;
          _t_24 = _t_5 == _t_7;
          if (_t_24) {
            _t_6 = true;
            break;
          } else {

          }
          _iter_tmp = await _t_10.next();
        }
      }
    } catch(_exc_) {
      __env.reportError("Failed to invoke query", _exc_);
    }
    if (_t_6) {
      _t_25 = new Array(2);
      _t_25[0] = _t_13;
      _t_25[1] = _t_12;
      _t_4.push(_t_25);
    } else {

    }
    _t_26 = __builtin.indexArray(_t_4, _t_0);
    for (_t_27 of _t_26) {
      _t_29 = _t_27[0];
      _t_28 = _t_27[1];
      _t_30 = _t_29.__response;
      _t_31 = _t_29.id;
      _t_32 = _t_29.artists;
      _t_33 = _t_29.album;
      _t_34 = _t_29.genres;
      _t_35 = _t_29.release_date;
      _t_36 = _t_29.popularity;
      _t_37 = _t_29.energy;
      _t_38 = _t_29.danceability;
      try {
        await __env.output(String(_t_28), _t_29);
      } catch(_exc_) {
        __env.reportError("Failed to invoke action", _exc_);
      }
    }
  } finally {
    await __env.exitProcedure(0, null);
  }`]],

    // 101 compilation of when-get w/ param passing (goes through legacy path as stream join w/ pp)
   [`monitor(@com.xkcd.get_comic()) => @com.yandex.translate.translate(target_language="it"^^tt:iso_lang_code, text=title) => @com.twitter.post(status=translated_text);`,
   [`"use strict";
  let _t_0;
  let _t_1;
  let _t_2;
  let _t_3;
  let _t_4;
  let _t_5;
  let _t_6;
  let _t_7;
  let _t_8;
  let _t_9;
  let _t_10;
  let _t_11;
  let _t_12;
  let _t_13;
  let _t_14;
  let _t_15;
  let _t_16;
  let _t_17;
  let _t_18;
  let _t_19;
  let _t_20;
  let _t_21;
  let _t_22;
  let _t_23;
  let _t_24;
  let _t_25;
  let _t_26;
  let _t_27;
  let _t_28;
  let _t_29;
  let _t_30;
  let _t_31;
  let _t_32;
  let _t_33;
  let _t_34;
  let _t_35;
  let _t_36;
  _t_0 = await __env.readState(0);
  try {
    _t_1 = {};
    _t_2 = await __env.invokeMonitor("com.xkcd", { }, "get_comic", _t_1, { projection: ["title", "picture_url", "link", "alt_text"] });
    {
      let _iter_tmp = await _t_2.next();
      while (!_iter_tmp.done) {
        _t_3 = _iter_tmp.value;
        _t_4 = _t_3[0];
        _t_5 = _t_3[1];
        _t_6 = _t_5.number;
        _t_7 = _t_5.__response;
        _t_8 = _t_5.title;
        _t_9 = _t_5.picture_url;
        _t_10 = _t_5.link;
        _t_11 = _t_5.alt_text;
        _t_12 = __builtin.isNewTuple(_t_0, _t_5, ["title", "picture_url", "link", "alt_text"]);
        _t_13 = __builtin.addTuple(_t_0, _t_5);
        await __env.writeState(0, _t_13);
        _t_0 = _t_13;
        if (_t_12) {
          try {
            _t_14 = {};
            _t_15 = new __builtin.Entity("it", null);
            _t_14.target_language = _t_15;
            _t_14.text = _t_8;
            _t_16 = await __env.invokeQuery("com.yandex.translate", { }, "translate", _t_14, { projection: ["translated_text"] });
            _t_17 = _t_16[Symbol.iterator]();
            {
              let _iter_tmp = await _t_17.next();
              while (!_iter_tmp.done) {
                _t_18 = _iter_tmp.value;
                _t_19 = _t_18[0];
                _t_20 = _t_18[1];
                _t_21 = _t_20.source_language;
                _t_22 = _t_20.__response;
                _t_23 = _t_20.translated_text;
                _t_24 = __builtin.combineOutputTypes(_t_4, _t_19);
                _t_25 = {};
                _t_25.target_language = _t_15;
                _t_25.text = _t_8;
                _t_25.source_language = _t_21;
                _t_25.__response = _t_22;
                _t_25.translated_text = _t_23;
                _t_25.number = _t_6;
                _t_25.title = _t_8;
                _t_25.picture_url = _t_9;
                _t_25.link = _t_10;
                _t_25.alt_text = _t_11;
                _t_26 = _t_25.target_language;
                _t_27 = _t_25.text;
                _t_28 = _t_25.source_language;
                _t_29 = _t_25.__response;
                _t_30 = _t_25.translated_text;
                _t_31 = _t_25.number;
                _t_32 = _t_25.title;
                _t_33 = _t_25.picture_url;
                _t_34 = _t_25.link;
                _t_35 = _t_25.alt_text;
                try {
                  _t_36 = {};
                  _t_36.status = _t_30;
                  await __env.invokeAction("com.twitter", { }, "post", _t_36);
                } catch(_exc_) {
                  __env.reportError("Failed to invoke action", _exc_);
                }
                _iter_tmp = await _t_17.next();
              }
            }
          } catch(_exc_) {
            __env.reportError("Failed to invoke query", _exc_);
          }
        } else {

        }
        _iter_tmp = await _t_2.next();
      }
    }
  } catch(_exc_) {
    __env.reportError("Failed to invoke trigger", _exc_);
  }`]
   ],
];

// eslint-disable-next-line prefer-arrow-callback
const AsyncFunction = Object.getPrototypeOf(async function() {}).constructor;
async function test(i) {
    console.log('Test Case #' + (i+1));

    let [code, expected] = TEST_CASES[i];

    try {
        const compiler = new Compiler(schemaRetriever, true);

        const compiled = await compiler.compileCode(code);

        const generated = [];
        for (let name in compiler._toplevelscope)
            generated.push(compiler._toplevelscope[name]);
        if (compiled.command)
            generated.push(compiled.command);
        generated.push(...compiled.rules);
        if (generated.length !== expected.length) {
            console.error('Test Case #' + (i+1) + ': wrong number of generated functions');
            console.error(`Expected ${expected.length}, Generated ${generated.length}`);
            if (process.env.TEST_MODE)
                throw new Error(`testCompiler ${i+1} FAILED`);
        }

        for (let j = 0; j < Math.max(expected.length, generated.length); j++) {
            let code = generated[j] || [];
            code = code.replace(/new Date\([0-9]+\)/g, 'new Date(XNOWX)');

            if (code === undefined || code.trim() !== expected[j].trim()) {
                console.error('Test Case #' + (i+1) + ': compiled code does not match what expected');
                //console.error('Expected: ' + expected[j]);
                console.error('Compiled: ' + code);
                if (process.env.TEST_MODE)
                    throw new Error(`testCompiler ${i+1} FAILED`);
            } else {
                new AsyncFunction('__builtin', '__scope', '__ast', '__env', code);
            }
        }
    } catch(e) {
        console.error('Test Case #' + (i+1) + ': failed with exception');
        console.error('Code: ' + code);
        console.error('Error: ' + e.message);
        console.error(e.stack);
        if (process.env.TEST_MODE)
            throw e;
    }
}

export default async function main() {
    const max = !module.parent && process.argv[2] ? parseInt(process.argv[2]) : Infinity;
    for (let i = 0; i < Math.min(max, TEST_CASES.length); i++)
      await test(i);
}
if (!module.parent)
    main();<|MERGE_RESOLUTION|>--- conflicted
+++ resolved
@@ -43,13 +43,8 @@
   try {
     try {
       _t_0 = {};
-<<<<<<< HEAD
       _t_1 = await __env.invokeQuery("com.xkcd", { }, "get_comic", _t_0, { projection: ["title", "picture_url", "link", "alt_text"] });
-      _t_2 = _t_1[Symbol.iterator]();
-=======
-      _t_1 = await __env.invokeQuery("com.xkcd", { }, "get_comic", _t_0, { projection: ["number", "title", "picture_url", "link", "alt_text"] });
       _t_2 = __builtin.getAsyncIterator(_t_1);
->>>>>>> a3eb276c
       {
         let _iter_tmp = await _t_2.next();
         while (!_iter_tmp.done) {
@@ -96,13 +91,8 @@
   try {
     try {
       _t_0 = {};
-<<<<<<< HEAD
       _t_1 = await __env.invokeQuery("com.xkcd", { id: "com.xkcd-123", }, "get_comic", _t_0, { projection: ["title", "picture_url", "link", "alt_text"] });
-      _t_2 = _t_1[Symbol.iterator]();
-=======
-      _t_1 = await __env.invokeQuery("com.xkcd", { id: "com.xkcd-123", }, "get_comic", _t_0, { projection: ["number", "title", "picture_url", "link", "alt_text"] });
       _t_2 = __builtin.getAsyncIterator(_t_1);
->>>>>>> a3eb276c
       {
         let _iter_tmp = await _t_2.next();
         while (!_iter_tmp.done) {
@@ -150,13 +140,8 @@
   try {
     try {
       _t_0 = {};
-<<<<<<< HEAD
       _t_1 = await __env.invokeQuery("com.xkcd", { }, "get_comic", _t_0, { projection: ["title"] });
-      _t_2 = _t_1[Symbol.iterator]();
-=======
-      _t_1 = await __env.invokeQuery("com.xkcd", { }, "get_comic", _t_0, { projection: ["number", "title", "picture_url", "link", "alt_text"] });
       _t_2 = __builtin.getAsyncIterator(_t_1);
->>>>>>> a3eb276c
       {
         let _iter_tmp = await _t_2.next();
         while (!_iter_tmp.done) {
@@ -208,13 +193,8 @@
   try {
     try {
       _t_0 = {};
-<<<<<<< HEAD
       _t_1 = await __env.invokeQuery("com.xkcd", { }, "get_comic", _t_0, { projection: ["title", "number"] });
-      _t_2 = _t_1[Symbol.iterator]();
-=======
-      _t_1 = await __env.invokeQuery("com.xkcd", { }, "get_comic", _t_0, { projection: ["number", "title", "picture_url", "link", "alt_text"] });
       _t_2 = __builtin.getAsyncIterator(_t_1);
->>>>>>> a3eb276c
       {
         let _iter_tmp = await _t_2.next();
         while (!_iter_tmp.done) {
@@ -754,13 +734,8 @@
       _t_6 = new __builtin.Entity("http:// www.youtube.com", null);
       _t_3[2] = _t_6;
       _t_2[0] = _t_3;
-<<<<<<< HEAD
       _t_7 = await __env.invokeQuery("com.youtube", { }, "search_videos", _t_0, { projection: ["video_id", "title", "description", "thumbnail", "video_url"], filter: _t_2 });
-      _t_8 = _t_7[Symbol.iterator]();
-=======
-      _t_7 = await __env.invokeQuery("com.youtube", { }, "search_videos", _t_0, { projection: ["video_id", "channel_id", "title", "description", "thumbnail", "count", "video_url"], filter: _t_2 });
       _t_8 = __builtin.getAsyncIterator(_t_7);
->>>>>>> a3eb276c
       {
         let _iter_tmp = await _t_8.next();
         while (!_iter_tmp.done) {
@@ -1320,15 +1295,11 @@
             _t_16 = 0;
             _t_15.__flow = _t_16;
             _t_15.__kindChannel = _t_4;
-<<<<<<< HEAD
             _t_17 = new __builtin.Entity("mock-account:12345678", "me");
             _t_15.__principal = _t_17;
             _t_18 = __env.program_id;
             _t_15.__program_id = _t_18;
-            await __env.invokeAction("org.thingpedia.builtin.thingengine.remote", { }, "send", _t_15);
-=======
             await __builtin.drainAction(__env.invokeAction("org.thingpedia.builtin.thingengine.remote", { }, "send", _t_15));
->>>>>>> a3eb276c
           } catch(_exc_) {
             __env.reportError("Failed to invoke action", _exc_);
           }
@@ -1528,15 +1499,9 @@
           _t_20 = true;
           _t_21 = false;
           try {
-<<<<<<< HEAD
             _t_23 = {};
             _t_22 = await __env.invokeQuery("org.thingpedia.builtin.thingengine.builtin", { }, "get_time", _t_23, { projection: ["time"] });
-            _t_24 = _t_22[Symbol.iterator]();
-=======
-            _t_25 = {};
-            _t_24 = await __env.invokeQuery("org.thingpedia.builtin.thingengine.builtin", { }, "get_time", _t_25, { projection: ["time"] });
-            _t_26 = __builtin.getAsyncIterator(_t_24);
->>>>>>> a3eb276c
+            _t_24 = __builtin.getAsyncIterator(_t_22);
             {
               let _iter_tmp = await _t_24.next();
               while (!_iter_tmp.done) {
@@ -1689,17 +1654,10 @@
         _t_0 = _t_12;
         if (_t_11) {
           try {
-<<<<<<< HEAD
             _t_13 = {};
             _t_14 = "on";
             _t_13.power = _t_14;
-            await __env.invokeAction("security-camera", { }, "set_power", _t_13);
-=======
-            _t_14 = {};
-            _t_15 = "on";
-            _t_14.power = _t_15;
-            await __builtin.drainAction(__env.invokeAction("security-camera", { }, "set_power", _t_14));
->>>>>>> a3eb276c
+            await __builtin.drainAction(__env.invokeAction("security-camera", { }, "set_power", _t_13));
           } catch(_exc_) {
             __env.reportError("Failed to invoke action", _exc_);
           }
@@ -2083,13 +2041,8 @@
   try {
     try {
       _t_0 = {};
-<<<<<<< HEAD
       _t_1 = await __env.invokeQuery("com.twitter", { }, "home_timeline", _t_0, { projection: [] });
-      _t_2 = _t_1[Symbol.iterator]();
-=======
-      _t_1 = await __env.invokeQuery("com.twitter", { }, "home_timeline", _t_0, { projection: ["text", "hashtags", "urls", "author", "in_reply_to", "tweet_id"] });
       _t_2 = __builtin.getAsyncIterator(_t_1);
->>>>>>> a3eb276c
       {
         let _iter_tmp = await _t_2.next();
         while (!_iter_tmp.done) {
@@ -2212,13 +2165,8 @@
     _t_0 = async function(__emit) {
       try {
         _t_1 = {};
-<<<<<<< HEAD
         _t_2 = await __env.invokeQuery("com.twitter", { }, "home_timeline", _t_1, { projection: [] });
-        _t_3 = _t_2[Symbol.iterator]();
-=======
-        _t_2 = await __env.invokeQuery("com.twitter", { }, "home_timeline", _t_1, { projection: ["text", "hashtags", "urls", "author", "in_reply_to", "tweet_id"] });
         _t_3 = __builtin.getAsyncIterator(_t_2);
->>>>>>> a3eb276c
         {
           let _iter_tmp = await _t_3.next();
           while (!_iter_tmp.done) {
@@ -2370,17 +2318,10 @@
                 _t_25 = String (_t_21);
                 _t_23.picture_url = _t_25;
                 _t_26 = "xxx";
-<<<<<<< HEAD
                 _t_23.subject = _t_26;
                 _t_27 = new __builtin.Entity("xxxx", null);
                 _t_23.to = _t_27;
-                await __env.invokeAction("com.gmail", { id: "xxxx", }, "send_picture", _t_23);
-=======
-                _t_23.message = _t_26;
-                _t_27 = String (_t_21);
-                _t_23.picture_url = _t_27;
                 await __builtin.drainAction(__env.invokeAction("com.gmail", { id: "xxxx", }, "send_picture", _t_23));
->>>>>>> a3eb276c
               } catch(_exc_) {
                 __env.reportError("Failed to invoke action", _exc_);
               }
@@ -2527,13 +2468,8 @@
           _t_10 = "lol";
           _t_7[2] = _t_10;
           _t_6[0] = _t_7;
-<<<<<<< HEAD
           _t_11 = await __env.invokeQuery("com.twitter", { }, "search", _t_5, { projection: ["text", "hashtags", "urls", "author", "in_reply_to", "tweet_id"], filter: _t_6 });
-          _t_12 = _t_11[Symbol.iterator]();
-=======
-          _t_11 = await __env.invokeQuery("com.twitter", { }, "search", _t_5, { projection: ["count", "text", "hashtags", "urls", "author", "in_reply_to", "tweet_id"], filter: _t_6 });
           _t_12 = __builtin.getAsyncIterator(_t_11);
->>>>>>> a3eb276c
           {
             let _iter_tmp = await _t_12.next();
             while (!_iter_tmp.done) {
@@ -2601,21 +2537,12 @@
   try {
     try {
       _t_0 = {};
-<<<<<<< HEAD
       _t_1 = "lol";
       _t_0.caption = _t_1;
       _t_2 = new __builtin.Entity("file:// /home/gcampagn/Pictures/Me/me%202016.jpg", null);
       _t_3 = String (_t_2);
       _t_0.picture_url = _t_3;
-      await __env.invokeAction("com.twitter", { }, "post_picture", _t_0);
-=======
-      _t_1 = new __builtin.Entity("file:// /home/gcampagn/Pictures/Me/me%202016.jpg", null);
-      _t_2 = String (_t_1);
-      _t_0.picture_url = _t_2;
-      _t_3 = "lol";
-      _t_0.caption = _t_3;
       await __builtin.drainAction(__env.invokeAction("com.twitter", { }, "post_picture", _t_0));
->>>>>>> a3eb276c
     } catch(_exc_) {
       __env.reportError("Failed to invoke action", _exc_);
     }
@@ -3114,13 +3041,8 @@
     _t_0 = async function(__emit) {
       try {
         _t_1 = {};
-<<<<<<< HEAD
         _t_2 = await __env.invokeQuery("com.google.drive", { }, "list_drive_files", _t_1, { projection: ["file_size"] });
-        _t_3 = _t_2[Symbol.iterator]();
-=======
-        _t_2 = await __env.invokeQuery("com.google.drive", { }, "list_drive_files", _t_1, { projection: ["order_by", "file_size", "file_id", "file_name", "mime_type", "description", "starred", "created_time", "modified_time", "last_modified_by", "link"] });
         _t_3 = __builtin.getAsyncIterator(_t_2);
->>>>>>> a3eb276c
         {
           let _iter_tmp = await _t_3.next();
           while (!_iter_tmp.done) {
@@ -3432,13 +3354,8 @@
         _t_6 = -Infinity;
         try {
           _t_9 = {};
-<<<<<<< HEAD
           _t_10 = await __env.invokeQuery("com.google.drive", { }, "list_drive_files", _t_9, { projection: ["file_id", "file_name", "mime_type", "description", "starred", "created_time", "modified_time", "file_size", "last_modified_by", "link"], sort: ["file_size", "desc"], limit: 1 });
-          _t_11 = _t_10[Symbol.iterator]();
-=======
-          _t_10 = await __env.invokeQuery("com.google.drive", { }, "list_drive_files", _t_9, { projection: ["file_id", "file_name", "mime_type", "description", "starred", "created_time", "modified_time", "file_size", "order_by", "last_modified_by", "link"], sort: ["file_size", "desc"], limit: 1 });
           _t_11 = __builtin.getAsyncIterator(_t_10);
->>>>>>> a3eb276c
           {
             let _iter_tmp = await _t_11.next();
             while (!_iter_tmp.done) {
@@ -3596,13 +3513,8 @@
         _t_6 = Infinity;
         try {
           _t_9 = {};
-<<<<<<< HEAD
           _t_10 = await __env.invokeQuery("com.google.drive", { }, "list_drive_files", _t_9, { projection: ["file_id", "file_name", "mime_type", "description", "starred", "created_time", "modified_time", "file_size", "last_modified_by", "link"], sort: ["file_size", "asc"], limit: 1 });
-          _t_11 = _t_10[Symbol.iterator]();
-=======
-          _t_10 = await __env.invokeQuery("com.google.drive", { }, "list_drive_files", _t_9, { projection: ["file_id", "file_name", "mime_type", "description", "starred", "created_time", "modified_time", "file_size", "order_by", "last_modified_by", "link"], sort: ["file_size", "asc"], limit: 1 });
           _t_11 = __builtin.getAsyncIterator(_t_10);
->>>>>>> a3eb276c
           {
             let _iter_tmp = await _t_11.next();
             while (!_iter_tmp.done) {
@@ -3740,13 +3652,8 @@
     _t_4 = new __builtin.ArgMinMaxState(_t_2, _t_3, _t_0, _t_1);
     try {
       _t_5 = {};
-<<<<<<< HEAD
       _t_6 = await __env.invokeQuery("com.google.drive", { }, "list_drive_files", _t_5, { projection: ["file_id", "file_name", "mime_type", "description", "starred", "created_time", "modified_time", "file_size", "last_modified_by", "link"], sort: ["file_size", "desc"], limit: 2 });
-      _t_7 = _t_6[Symbol.iterator]();
-=======
-      _t_6 = await __env.invokeQuery("com.google.drive", { }, "list_drive_files", _t_5, { projection: ["file_id", "file_name", "mime_type", "description", "starred", "created_time", "modified_time", "file_size", "order_by", "last_modified_by", "link"], sort: ["file_size", "desc"], limit: 2 });
       _t_7 = __builtin.getAsyncIterator(_t_6);
->>>>>>> a3eb276c
       {
         let _iter_tmp = await _t_7.next();
         while (!_iter_tmp.done) {
@@ -3830,13 +3737,8 @@
     _t_2 = 0;
     try {
       _t_3 = {};
-<<<<<<< HEAD
       _t_4 = await __env.invokeQuery("com.google.drive", { }, "list_drive_files", _t_3, { projection: ["file_id", "file_name", "mime_type", "description", "starred", "created_time", "modified_time", "file_size", "last_modified_by", "link"], limit: 2 });
-      _t_5 = _t_4[Symbol.iterator]();
-=======
-      _t_4 = await __env.invokeQuery("com.google.drive", { }, "list_drive_files", _t_3, { projection: ["file_id", "file_name", "mime_type", "description", "starred", "created_time", "modified_time", "file_size", "order_by", "last_modified_by", "link"], limit: 2 });
       _t_5 = __builtin.getAsyncIterator(_t_4);
->>>>>>> a3eb276c
       {
         let _iter_tmp = await _t_5.next();
         while (!_iter_tmp.done) {
@@ -3943,13 +3845,8 @@
         _t_7 = 0;
         try {
           _t_8 = {};
-<<<<<<< HEAD
           _t_9 = await __env.invokeQuery("com.google.drive", { }, "list_drive_files", _t_8, { projection: ["file_id", "file_name", "mime_type", "description", "starred", "created_time", "modified_time", "file_size", "last_modified_by", "link"], limit: 2 });
-          _t_10 = _t_9[Symbol.iterator]();
-=======
-          _t_9 = await __env.invokeQuery("com.google.drive", { }, "list_drive_files", _t_8, { projection: ["file_id", "file_name", "mime_type", "description", "starred", "created_time", "modified_time", "file_size", "order_by", "last_modified_by", "link"], limit: 2 });
           _t_10 = __builtin.getAsyncIterator(_t_9);
->>>>>>> a3eb276c
           {
             let _iter_tmp = await _t_10.next();
             while (!_iter_tmp.done) {
@@ -4080,13 +3977,8 @@
     _t_4 = new Array(0);
     try {
       _t_5 = {};
-<<<<<<< HEAD
       _t_6 = await __env.invokeQuery("com.google.drive", { }, "list_drive_files", _t_5, { projection: ["file_id", "file_name", "mime_type", "description", "starred", "created_time", "modified_time", "file_size", "last_modified_by", "link"] });
-      _t_7 = _t_6[Symbol.iterator]();
-=======
-      _t_6 = await __env.invokeQuery("com.google.drive", { }, "list_drive_files", _t_5, { projection: ["file_id", "file_name", "mime_type", "description", "starred", "created_time", "modified_time", "file_size", "order_by", "last_modified_by", "link"] });
       _t_7 = __builtin.getAsyncIterator(_t_6);
->>>>>>> a3eb276c
       {
         let _iter_tmp = await _t_7.next();
         while (!_iter_tmp.done) {
@@ -4189,13 +4081,8 @@
     _t_2 = new Array(0);
     try {
       _t_3 = {};
-<<<<<<< HEAD
       _t_4 = await __env.invokeQuery("com.google.drive", { }, "list_drive_files", _t_3, { projection: ["file_id", "file_name", "mime_type", "description", "starred", "created_time", "modified_time", "file_size", "last_modified_by", "link"], limit: 5 });
-      _t_5 = _t_4[Symbol.iterator]();
-=======
-      _t_4 = await __env.invokeQuery("com.google.drive", { }, "list_drive_files", _t_3, { projection: ["file_id", "file_name", "mime_type", "description", "starred", "created_time", "modified_time", "file_size", "order_by", "last_modified_by", "link"], limit: 5 });
       _t_5 = __builtin.getAsyncIterator(_t_4);
->>>>>>> a3eb276c
       {
         let _iter_tmp = await _t_5.next();
         while (!_iter_tmp.done) {
@@ -4294,13 +4181,8 @@
     _t_0 = new Array(0);
     try {
       _t_1 = {};
-<<<<<<< HEAD
       _t_2 = await __env.invokeQuery("com.google.drive", { }, "list_drive_files", _t_1, { projection: ["file_id", "file_name", "mime_type", "description", "starred", "created_time", "modified_time", "file_size", "last_modified_by", "link"], sort: ["file_size", "asc"] });
-      _t_3 = _t_2[Symbol.iterator]();
-=======
-      _t_2 = await __env.invokeQuery("com.google.drive", { }, "list_drive_files", _t_1, { projection: ["file_id", "file_name", "mime_type", "description", "starred", "created_time", "modified_time", "file_size", "order_by", "last_modified_by", "link"], sort: ["file_size", "asc"] });
       _t_3 = __builtin.getAsyncIterator(_t_2);
->>>>>>> a3eb276c
       {
         let _iter_tmp = await _t_3.next();
         while (!_iter_tmp.done) {
@@ -4379,13 +4261,8 @@
   try {
     try {
       _t_0 = {};
-<<<<<<< HEAD
       _t_1 = await __env.invokeQuery("com.thecatapi", { }, "get", _t_0, { projection: ["image_id", "picture_url", "link"] });
-      _t_2 = _t_1[Symbol.iterator]();
-=======
-      _t_1 = await __env.invokeQuery("com.thecatapi", { }, "get", _t_0, { projection: ["image_id", "count", "picture_url", "link"] });
       _t_2 = __builtin.getAsyncIterator(_t_1);
->>>>>>> a3eb276c
       {
         let _iter_tmp = await _t_2.next();
         while (!_iter_tmp.done) {
@@ -4445,13 +4322,8 @@
   try {
     try {
       _t_0 = {};
-<<<<<<< HEAD
       _t_1 = await __env.invokeQuery("com.thecatapi", { }, "get", _t_0, { projection: ["image_id", "picture_url", "link"] });
-      _t_2 = _t_1[Symbol.iterator]();
-=======
-      _t_1 = await __env.invokeQuery("com.thecatapi", { }, "get", _t_0, { projection: ["image_id", "count", "picture_url", "link"] });
       _t_2 = __builtin.getAsyncIterator(_t_1);
->>>>>>> a3eb276c
       {
         let _iter_tmp = await _t_2.next();
         while (!_iter_tmp.done) {
@@ -4562,11 +4434,10 @@
   let _t_10;
   await __env.enterProcedure(0, "q");
   try {
-<<<<<<< HEAD
     try {
       _t_1 = {};
       _t_2 = await __env.invokeQuery("com.bing", { }, "web_search", _t_1, { projection: ["title", "description", "link"] });
-      _t_3 = _t_2[Symbol.iterator]();
+      _t_3 = __builtin.getAsyncIterator(_t_2);
       {
         let _iter_tmp = await _t_3.next();
         while (!_iter_tmp.done) {
@@ -4584,24 +4455,6 @@
           }
           _iter_tmp = await _t_3.next();
         }
-=======
-    _t_1 = {};
-    _t_1.query = _t_0;
-    _t_2 = await __env.invokeQuery("com.bing", { }, "web_search", _t_1, { projection: ["title", "description", "link", "p_query"] });
-    _t_3 = __builtin.getAsyncIterator(_t_2);
-    {
-      let _iter_tmp = await _t_3.next();
-      while (!_iter_tmp.done) {
-        _t_4 = _iter_tmp.value;
-        _t_5 = _t_4[0];
-        _t_6 = _t_4[1];
-        _t_7 = _t_6.__response;
-        _t_8 = _t_6.title;
-        _t_9 = _t_6.description;
-        _t_10 = _t_6.link;
-        __emit(_t_5, _t_6);
-        _iter_tmp = await _t_3.next();
->>>>>>> a3eb276c
       }
     } catch(_exc_) {
       __env.reportError("Failed to invoke query", _exc_);
@@ -4612,23 +4465,15 @@
   let _t_1;
   await __env.enterProcedure(1, "a");
   try {
-<<<<<<< HEAD
     try {
       _t_1 = {};
       _t_1.status = _t_0;
-      await __env.invokeAction("com.twitter", { }, "post", _t_1);
+      await __builtin.drainAction(__env.invokeAction("com.twitter", { }, "post", _t_1));
     } catch(_exc_) {
       __env.reportError("Failed to invoke action", _exc_);
     }
   } finally {
     await __env.exitProcedure(1, "a");
-=======
-    _t_1 = {};
-    _t_1.status = _t_0;
-    await __builtin.drainAction(__env.invokeAction("com.twitter", { }, "post", _t_1));
-  } catch(_exc_) {
-    __env.reportError("Failed to invoke action", _exc_);
->>>>>>> a3eb276c
   }`, `  "use strict";
   let _t_0;
   let _t_1;
@@ -4799,13 +4644,8 @@
     _t_0 = new Array(0);
     try {
       _t_1 = {};
-<<<<<<< HEAD
       _t_2 = await __env.invokeQuery("com.thecatapi", { }, "get", _t_1, { projection: ["image_id", "picture_url", "link"] });
-      _t_3 = _t_2[Symbol.iterator]();
-=======
-      _t_2 = await __env.invokeQuery("com.thecatapi", { }, "get", _t_1, { projection: ["image_id", "count", "picture_url", "link"] });
       _t_3 = __builtin.getAsyncIterator(_t_2);
->>>>>>> a3eb276c
       {
         let _iter_tmp = await _t_3.next();
         while (!_iter_tmp.done) {
@@ -4910,13 +4750,8 @@
     _t_0 = new Array(0);
     try {
       _t_1 = {};
-<<<<<<< HEAD
       _t_2 = await __env.invokeQuery("com.thecatapi", { }, "get", _t_1, { projection: ["image_id", "picture_url", "link"] });
-      _t_3 = _t_2[Symbol.iterator]();
-=======
-      _t_2 = await __env.invokeQuery("com.thecatapi", { }, "get", _t_1, { projection: ["image_id", "count", "picture_url", "link"] });
       _t_3 = __builtin.getAsyncIterator(_t_2);
->>>>>>> a3eb276c
       {
         let _iter_tmp = await _t_3.next();
         while (!_iter_tmp.done) {
@@ -5452,11 +5287,10 @@
       let _t_10;
       await __env.enterProcedure(1, "q1");
       try {
-<<<<<<< HEAD
         try {
           _t_1 = {};
           _t_2 = await __env.invokeQuery("com.bing", { }, "web_search", _t_1, { projection: ["title", "description", "link"] });
-          _t_3 = _t_2[Symbol.iterator]();
+          _t_3 = __builtin.getAsyncIterator(_t_2);
           {
             let _iter_tmp = await _t_3.next();
             while (!_iter_tmp.done) {
@@ -5474,24 +5308,6 @@
               }
               _iter_tmp = await _t_3.next();
             }
-=======
-        _t_1 = {};
-        _t_1.query = _t_0;
-        _t_2 = await __env.invokeQuery("com.bing", { }, "web_search", _t_1, { projection: ["title", "description", "link"] });
-        _t_3 = __builtin.getAsyncIterator(_t_2);
-        {
-          let _iter_tmp = await _t_3.next();
-          while (!_iter_tmp.done) {
-            _t_4 = _iter_tmp.value;
-            _t_5 = _t_4[0];
-            _t_6 = _t_4[1];
-            _t_7 = _t_6.__response;
-            _t_8 = _t_6.title;
-            _t_9 = _t_6.description;
-            _t_10 = _t_6.link;
-            __emit(_t_5, _t_6);
-            _iter_tmp = await _t_3.next();
->>>>>>> a3eb276c
           }
         } catch(_exc_) {
           __env.reportError("Failed to invoke query", _exc_);
@@ -5503,39 +5319,9 @@
     try {
       _t_12 = {};
       _t_12.status = _t_0;
-      await __env.invokeAction("com.twitter", { }, "post", _t_12);
-    } catch(_exc_) {
-<<<<<<< HEAD
+      await __builtin.drainAction(__env.invokeAction("com.twitter", { }, "post", _t_12));
+    } catch(_exc_) {
       __env.reportError("Failed to invoke action", _exc_);
-=======
-      __env.reportError("Failed to invoke query", _exc_);
-    }
-    __env.clearGetCache();
-    try {
-      _t_20 = await __builtin.invokeStreamVarRef(__env, _t_11);
-      {
-        let _iter_tmp = await _t_20.next();
-        while (!_iter_tmp.done) {
-          _t_21 = _iter_tmp.value;
-          _t_22 = _t_21[0];
-          _t_23 = _t_21[1];
-          _t_24 = _t_23.__response;
-          _t_25 = _t_23.title;
-          _t_26 = _t_23.description;
-          _t_27 = _t_23.link;
-          try {
-            _t_28 = {};
-            _t_28.status = _t_25;
-            await __builtin.drainAction(__env.invokeAction("com.twitter", { }, "post", _t_28));
-          } catch(_exc_) {
-            __env.reportError("Failed to invoke action", _exc_);
-          }
-          _iter_tmp = await _t_20.next();
-        }
-      }
-    } catch(_exc_) {
-      __env.reportError("Failed to invoke query", _exc_);
->>>>>>> a3eb276c
     }
   } finally {
     await __env.exitProcedure(0, "p1");
@@ -5927,21 +5713,12 @@
           _t_7 = _t_5.song;
           try {
             _t_8 = {};
-<<<<<<< HEAD
             _t_9 = "my favorite";
             _t_8.playlist = _t_9;
             _t_10 = new Array(1);
             _t_10[0] = _t_7;
             _t_8.songs = _t_10;
-            await __env.invokeAction("com.spotify", { }, "add_songs_to_playlist", _t_8);
-=======
-            _t_9 = new Array(1);
-            _t_9[0] = _t_7;
-            _t_8.songs = _t_9;
-            _t_10 = "my favorite";
-            _t_8.playlist = _t_10;
             await __builtin.drainAction(__env.invokeAction("com.spotify", { }, "add_songs_to_playlist", _t_8));
->>>>>>> a3eb276c
           } catch(_exc_) {
             __env.reportError("Failed to invoke action", _exc_);
           }
@@ -6445,13 +6222,8 @@
   try {
     try {
       _t_0 = {};
-<<<<<<< HEAD
       _t_1 = await __env.invokeQuery("org.schema", { }, "restaurant", _t_0, { projection: ["review"] });
-      _t_2 = _t_1[Symbol.iterator]();
-=======
-      _t_1 = await __env.invokeQuery("org.schema", { }, "restaurant", _t_0, { projection: ["name", "serveCuisine", "priceRange", "openingHours", "address", "aggregateRating", "review", "telephone", "brand", "address.addressCountry", "address.addressRegion", "address.postalCode", "address.streetAddress", "address.addressLocality", "aggregateRating.ratingValue", "aggregateRating.reviewCount", "brand.name", "description", "image", "geo"] });
       _t_2 = __builtin.getAsyncIterator(_t_1);
->>>>>>> a3eb276c
       {
         let _iter_tmp = await _t_2.next();
         while (!_iter_tmp.done) {
@@ -6673,13 +6445,8 @@
   try {
     try {
       _t_0 = {};
-<<<<<<< HEAD
       _t_1 = await __env.invokeQuery("org.schema", { }, "place", _t_0, { projection: ["distance", "geo"] });
-      _t_2 = _t_1[Symbol.iterator]();
-=======
-      _t_1 = await __env.invokeQuery("org.schema", { }, "place", _t_0, { projection: ["address", "geo", "address.addressCountry", "address.addressRegion", "address.postalCode", "address.streetAddress", "address.addressLocality", "name", "description", "image", "distance"] });
       _t_2 = __builtin.getAsyncIterator(_t_1);
->>>>>>> a3eb276c
       {
         let _iter_tmp = await _t_2.next();
         while (!_iter_tmp.done) {
@@ -6801,13 +6568,8 @@
   try {
     try {
       _t_0 = {};
-<<<<<<< HEAD
       _t_1 = await __env.invokeQuery("com.twitter", { }, "home_timeline", _t_0, { projection: ["result", "author"] });
-      _t_2 = _t_1[Symbol.iterator]();
-=======
-      _t_1 = await __env.invokeQuery("com.twitter", { }, "home_timeline", _t_0, { projection: ["text", "hashtags", "urls", "author", "in_reply_to", "tweet_id", "result"] });
       _t_2 = __builtin.getAsyncIterator(_t_1);
->>>>>>> a3eb276c
       {
         let _iter_tmp = await _t_2.next();
         while (!_iter_tmp.done) {
@@ -6869,13 +6631,8 @@
   try {
     try {
       _t_0 = {};
-<<<<<<< HEAD
       _t_1 = await __env.invokeQuery("com.google.drive", { }, "list_drive_files", _t_0, { projection: ["result", "file_size"] });
-      _t_2 = _t_1[Symbol.iterator]();
-=======
-      _t_1 = await __env.invokeQuery("com.google.drive", { }, "list_drive_files", _t_0, { projection: ["file_id", "file_name", "mime_type", "description", "starred", "created_time", "modified_time", "file_size", "order_by", "last_modified_by", "link", "result"] });
       _t_2 = __builtin.getAsyncIterator(_t_1);
->>>>>>> a3eb276c
       {
         let _iter_tmp = await _t_2.next();
         while (!_iter_tmp.done) {
@@ -7495,13 +7252,8 @@
     _t_0 = new Array(0);
     try {
       _t_1 = {};
-<<<<<<< HEAD
       _t_2 = await __env.invokeQuery("com.thecatapi", { }, "get", _t_1, { projection: ["image_id", "picture_url", "link"] });
-      _t_3 = _t_2[Symbol.iterator]();
-=======
-      _t_2 = await __env.invokeQuery("com.thecatapi", { }, "get", _t_1, { projection: ["image_id", "count", "picture_url", "link"] });
       _t_3 = __builtin.getAsyncIterator(_t_2);
->>>>>>> a3eb276c
       {
         let _iter_tmp = await _t_3.next();
         while (!_iter_tmp.done) {
@@ -7536,16 +7288,7 @@
         _t_19 = _t_16.picture_url;
         _t_20 = _t_16.link;
         try {
-<<<<<<< HEAD
           __emit(_t_15, _t_16);
-=======
-          _t_21 = {};
-          _t_22 = String (_t_19);
-          _t_21.picture_url = _t_22;
-          _t_23 = "cat";
-          _t_21.caption = _t_23;
-          await __builtin.drainAction(__env.invokeAction("com.twitter", { }, "post_picture", _t_21));
->>>>>>> a3eb276c
         } catch(_exc_) {
           __env.reportError("Failed to invoke action", _exc_);
         }
@@ -7553,36 +7296,15 @@
       }
     }
     __env.clearGetCache();
-<<<<<<< HEAD
     try {
       _t_21 = {};
       _t_22 = "http://foo";
       _t_21.picture_url = _t_22;
       _t_23 = "cat";
       _t_21.caption = _t_23;
-      await __env.invokeAction("com.twitter", { }, "post_picture", _t_21);
+      await __builtin.drainAction(__env.invokeAction("com.twitter", { }, "post_picture", _t_21));
     } catch(_exc_) {
       __env.reportError("Failed to invoke action", _exc_);
-=======
-    _t_24 = __builtin.getAsyncIterator(_t_0);
-    {
-      let _iter_tmp = await _t_24.next();
-      while (!_iter_tmp.done) {
-        _t_25 = _iter_tmp.value;
-        _t_26 = _t_25[0];
-        _t_27 = _t_25[1];
-        _t_28 = _t_27.__response;
-        _t_29 = _t_27.image_id;
-        _t_30 = _t_27.picture_url;
-        _t_31 = _t_27.link;
-        try {
-          __emit(_t_26, _t_27);
-        } catch(_exc_) {
-          __env.reportError("Failed to invoke action", _exc_);
-        }
-        _iter_tmp = await _t_24.next();
-      }
->>>>>>> a3eb276c
     }
   } finally {
     await __env.exitProcedure(0, "cat_and_twitter");
@@ -7600,11 +7322,10 @@
   let _t_10;
   await __env.enterProcedure(1, null);
   try {
-<<<<<<< HEAD
     try {
       _t_0 = {};
       _t_1 = await __env.invokeQuery("com.thecatapi", { }, "get", _t_0, { projection: ["image_id", "picture_url", "link"] });
-      _t_2 = _t_1[Symbol.iterator]();
+      _t_2 = __builtin.getAsyncIterator(_t_1);
       {
         let _iter_tmp = await _t_2.next();
         while (!_iter_tmp.done) {
@@ -7622,44 +7343,6 @@
             __env.reportError("Failed to invoke action", _exc_);
           }
           _iter_tmp = await _t_2.next();
-=======
-    _t_0 = new Array(0);
-    _t_1 = __scope.cat_and_twitter;
-    _t_2 = await __builtin.invokeStreamVarRef(__env, _t_1);
-    {
-      let _iter_tmp = await _t_2.next();
-      while (!_iter_tmp.done) {
-        _t_3 = _iter_tmp.value;
-        _t_4 = _t_3[0];
-        _t_5 = _t_3[1];
-        _t_6 = _t_5.__response;
-        _t_7 = _t_5.image_id;
-        _t_8 = _t_5.picture_url;
-        _t_9 = _t_5.link;
-        _t_10 = new Array(2);
-        _t_10[0] = _t_4;
-        _t_10[1] = _t_5;
-        _t_0.push(_t_10);
-        _iter_tmp = await _t_2.next();
-      }
-    }
-    __env.clearGetCache();
-    _t_11 = __builtin.getAsyncIterator(_t_0);
-    {
-      let _iter_tmp = await _t_11.next();
-      while (!_iter_tmp.done) {
-        _t_12 = _iter_tmp.value;
-        _t_13 = _t_12[0];
-        _t_14 = _t_12[1];
-        _t_15 = _t_14.__response;
-        _t_16 = _t_14.image_id;
-        _t_17 = _t_14.picture_url;
-        _t_18 = _t_14.link;
-        try {
-          await __env.output(String(_t_13), _t_14);
-        } catch(_exc_) {
-          __env.reportError("Failed to invoke action", _exc_);
->>>>>>> a3eb276c
         }
       }
     } catch(_exc_) {
@@ -7737,13 +7420,8 @@
     _t_1 = Infinity;
     try {
       _t_4 = {};
-<<<<<<< HEAD
       _t_5 = await __env.invokeQuery("org.schema.full", { }, "Recipe", _t_4, { projection: ["id", "recipeYield", "recipeCategory", "recipeIngredient", "recipeInstructions", "nutrition", "suitableForDiet", "recipeCuisine", "cookTime", "cookingMethod", "nutrition.saturatedFatContent", "nutrition.fatContent", "nutrition.unsaturatedFatContent", "nutrition.sugarContent", "nutrition.cholesterolContent", "nutrition.carbohydrateContent", "nutrition.proteinContent", "nutrition.sodiumContent", "nutrition.transFatContent", "nutrition.fiberContent", "nutrition.calories", "nutrition.servingSize"], sort: ["count", "asc"], limit: 1 });
-      _t_6 = _t_5[Symbol.iterator]();
-=======
-      _t_5 = await __env.invokeQuery("org.schema.full", { }, "Recipe", _t_4, { projection: ["id", "recipeYield", "recipeCategory", "recipeIngredient", "recipeInstructions", "nutrition", "suitableForDiet", "recipeCuisine", "cookTime", "cookingMethod", "nutrition.saturatedFatContent", "nutrition.fatContent", "nutrition.unsaturatedFatContent", "nutrition.sugarContent", "nutrition.cholesterolContent", "nutrition.carbohydrateContent", "nutrition.proteinContent", "nutrition.sodiumContent", "nutrition.transFatContent", "nutrition.fiberContent", "nutrition.calories", "nutrition.servingSize", "count"], sort: ["count", "asc"], limit: 1 });
       _t_6 = __builtin.getAsyncIterator(_t_5);
->>>>>>> a3eb276c
       {
         let _iter_tmp = await _t_6.next();
         while (!_iter_tmp.done) {
@@ -9139,7 +8817,7 @@
     await __env.exitProcedure(0, null);
   }`]],
 
-    // 100 nested indices (no sort, complex index outside)
+    // 101 nested indices (no sort, complex index outside)
     [`now => (@com.spotify2.song()[1])[1, 2, 3] => notify;`,
     [`"use strict";
   let _t_0;
@@ -9259,7 +8937,7 @@
     await __env.exitProcedure(0, null);
   }`]],
 
-    // 101 compilation of when-get w/ param passing (goes through legacy path as stream join w/ pp)
+    // 102 compilation of when-get w/ param passing (goes through legacy path as stream join w/ pp)
    [`monitor(@com.xkcd.get_comic()) => @com.yandex.translate.translate(target_language="it"^^tt:iso_lang_code, text=title) => @com.twitter.post(status=translated_text);`,
    [`"use strict";
   let _t_0;
@@ -9326,7 +9004,7 @@
             _t_14.target_language = _t_15;
             _t_14.text = _t_8;
             _t_16 = await __env.invokeQuery("com.yandex.translate", { }, "translate", _t_14, { projection: ["translated_text"] });
-            _t_17 = _t_16[Symbol.iterator]();
+            _t_17 = __builtin.getAsyncIterator(_t_16);
             {
               let _iter_tmp = await _t_17.next();
               while (!_iter_tmp.done) {
@@ -9361,7 +9039,7 @@
                 try {
                   _t_36 = {};
                   _t_36.status = _t_30;
-                  await __env.invokeAction("com.twitter", { }, "post", _t_36);
+                  await __builtin.drainAction(__env.invokeAction("com.twitter", { }, "post", _t_36));
                 } catch(_exc_) {
                   __env.reportError("Failed to invoke action", _exc_);
                 }
